/*
Package featureconfig defines which features are enabled for runtime
in order to selectively enable certain features to maintain a stable runtime.

The process for implementing new features using this package is as follows:
	1. Add a new CMD flag in flags.go, and place it in the proper list(s) var for its client.
	2. Add a condition for the flag in the proper Configure function(s) below.
	3. Place any "new" behavior in the `if flagEnabled` statement.
	4. Place any "previous" behavior in the `else` statement.
	5. Ensure any tests using the new feature fail if the flag isn't enabled.
	5a. Use the following to enable your flag for tests:
	cfg := &featureconfig.Flags{
		VerifyAttestationSigs: true,
	}
	resetCfg := featureconfig.InitWithReset(cfg)
	defer resetCfg()
	6. Add the string for the flags that should be running within E2E to E2EValidatorFlags
	and E2EBeaconChainFlags.
*/
package featureconfig

import (
	"sync"
	"time"

	"github.com/prysmaticlabs/prysm/shared/params"
	"github.com/sirupsen/logrus"
	"github.com/urfave/cli/v2"
)

var log = logrus.WithField("prefix", "flags")

const enabledFeatureFlag = "Enabled feature flag"

// Flags is a struct to represent which features the client will perform on runtime.
type Flags struct {
	// Testnet Flags.
	ToledoTestnet  bool // ToledoTestnet defines the flag through which we can enable the node to run on the Toledo testnet.
	PyrmontTestnet bool // PyrmontTestnet defines the flag through which we can enable the node to run on the Pyrmont testnet.

	// Feature related flags.
	WriteSSZStateTransitions           bool // WriteSSZStateTransitions to tmp directory.
	SkipBLSVerify                      bool // Skips BLS verification across the runtime.
<<<<<<< HEAD
	EnableBlst                         bool // Enables new BLS library from supranational.
	RemoteSlasherProtection            bool // RemoteSlasherProtection protects validator fron sending over a slashable offense over the network using external slasher.
=======
	SlasherProtection                  bool // SlasherProtection protects validator fron sending over a slashable offense over the network using external slasher.
>>>>>>> 3a7ce95d
	EnablePeerScorer                   bool // EnablePeerScorer enables experimental peer scoring in p2p.
	EnableLargerGossipHistory          bool // EnableLargerGossipHistory increases the gossip history we store in our caches.
	WriteWalletPasswordOnWebOnboarding bool // WriteWalletPasswordOnWebOnboarding writes the password to disk after Prysm web signup.
	DisableAttestingHistoryDBCache     bool // DisableAttestingHistoryDBCache for the validator client increases disk reads/writes.
	UpdateHeadTimely                   bool // UpdateHeadTimely updates head right after state transition.
	ProposerAttsSelectionUsingMaxCover bool // ProposerAttsSelectionUsingMaxCover enables max-cover algorithm when selecting attestations for proposing.

	// Logging related toggles.
	DisableGRPCConnectionLogs bool // Disables logging when a new grpc client has connected.

	// Slasher toggles.
	DisableLookback           bool // DisableLookback updates slasher to not use the lookback and update validator histories until epoch 0.
	DisableBroadcastSlashings bool // DisableBroadcastSlashings disables p2p broadcasting of proposer and attester slashings.

	// Cache toggles.
	EnableSSZCache           bool // EnableSSZCache see https://github.com/prysmaticlabs/prysm/pull/4558.
	EnableNextSlotStateCache bool // EnableNextSlotStateCache enables next slot state cache to improve validator performance.

	// Bug fixes related flags.
	AttestTimely bool // AttestTimely fixes #8185. It is gated behind a flag to ensure beacon node's fix can safely roll out first. We'll invert this in v1.1.0.

	KafkaBootstrapServers          string // KafkaBootstrapServers to find kafka servers to stream blocks, attestations, etc.
	AttestationAggregationStrategy string // AttestationAggregationStrategy defines aggregation strategy to be used when aggregating.

	// KeystoreImportDebounceInterval specifies the time duration the validator waits to reload new keys if they have
	// changed on disk. This feature is for advanced use cases only.
	KeystoreImportDebounceInterval time.Duration

	EnableSlasher bool // Enable slasher in the beacon node runtime.
	// EnableSlashingProtectionPruning for the validator client.
	EnableSlashingProtectionPruning bool
}

var featureConfig *Flags
var featureConfigLock sync.RWMutex

// Get retrieves feature config.
func Get() *Flags {
	featureConfigLock.RLock()
	defer featureConfigLock.RUnlock()

	if featureConfig == nil {
		return &Flags{}
	}
	return featureConfig
}

// Init sets the global config equal to the config that is passed in.
func Init(c *Flags) {
	featureConfigLock.Lock()
	defer featureConfigLock.Unlock()

	featureConfig = c
}

// InitWithReset sets the global config and returns function that is used to reset configuration.
func InitWithReset(c *Flags) func() {
	var prevConfig Flags
	if featureConfig != nil {
		prevConfig = *featureConfig
	} else {
		prevConfig = Flags{}
	}
	resetFunc := func() {
		Init(&prevConfig)
	}
	Init(c)
	return resetFunc
}

// configureTestnet sets the config according to specified testnet flag
func configureTestnet(ctx *cli.Context, cfg *Flags) {
	if ctx.Bool(ToledoTestnet.Name) {
		log.Warn("Running on Toledo Testnet")
		params.UseToledoConfig()
		params.UseToledoNetworkConfig()
		cfg.ToledoTestnet = true
	} else if ctx.Bool(PyrmontTestnet.Name) {
		log.Warn("Running on Pyrmont Testnet")
		params.UsePyrmontConfig()
		params.UsePyrmontNetworkConfig()
		cfg.PyrmontTestnet = true
	} else if ctx.Bool(PraterTestnet.Name) {
		log.Warn("Running on the Prater Testnet")
		params.UsePraterConfig()
		params.UsePraterNetworkConfig()
	} else {
		log.Warn("Running on ETH2 Mainnet")
		params.UseMainnetConfig()
	}
}

// ConfigureBeaconChain sets the global config based
// on what flags are enabled for the beacon-chain client.
func ConfigureBeaconChain(ctx *cli.Context) {
	complainOnDeprecatedFlags(ctx)
	cfg := &Flags{}
	if ctx.Bool(devModeFlag.Name) {
		enableDevModeFlags(ctx)
	}
	configureTestnet(ctx, cfg)

	if ctx.Bool(writeSSZStateTransitionsFlag.Name) {
		log.WithField(writeSSZStateTransitionsFlag.Name, writeSSZStateTransitionsFlag.Usage).Warn(enabledFeatureFlag)
		cfg.WriteSSZStateTransitions = true
	}

	cfg.EnableSSZCache = true

	if ctx.String(kafkaBootstrapServersFlag.Name) != "" {
		log.WithField(kafkaBootstrapServersFlag.Name, kafkaBootstrapServersFlag.Usage).Warn(enabledFeatureFlag)
		cfg.KafkaBootstrapServers = ctx.String(kafkaBootstrapServersFlag.Name)
	}
	if ctx.IsSet(disableGRPCConnectionLogging.Name) {
		log.WithField(disableGRPCConnectionLogging.Name, disableGRPCConnectionLogging.Usage).Warn(enabledFeatureFlag)
		cfg.DisableGRPCConnectionLogs = true
	}
	cfg.AttestationAggregationStrategy = ctx.String(attestationAggregationStrategy.Name)
	if ctx.Bool(forceOptMaxCoverAggregationStategy.Name) {
		log.WithField(forceOptMaxCoverAggregationStategy.Name, forceOptMaxCoverAggregationStategy.Usage).Warn(enabledFeatureFlag)
		cfg.AttestationAggregationStrategy = "opt_max_cover"
	}
	if ctx.Bool(enablePeerScorer.Name) {
		log.WithField(enablePeerScorer.Name, enablePeerScorer.Usage).Warn(enabledFeatureFlag)
		cfg.EnablePeerScorer = true
	}
	if ctx.Bool(checkPtInfoCache.Name) {
		log.Warn("Advance check point info cache is no longer supported and will soon be deleted")
	}
	if ctx.Bool(enableLargerGossipHistory.Name) {
		log.WithField(enableLargerGossipHistory.Name, enableLargerGossipHistory.Usage).Warn(enabledFeatureFlag)
		cfg.EnableLargerGossipHistory = true
	}
	if ctx.Bool(disableBroadcastSlashingFlag.Name) {
		log.WithField(disableBroadcastSlashingFlag.Name, disableBroadcastSlashingFlag.Usage).Warn(enabledFeatureFlag)
		cfg.DisableBroadcastSlashings = true
	}
	if ctx.Bool(enableNextSlotStateCache.Name) {
		log.WithField(enableNextSlotStateCache.Name, enableNextSlotStateCache.Usage).Warn(enabledFeatureFlag)
		cfg.EnableNextSlotStateCache = true
	}
	if ctx.Bool(updateHeadTimely.Name) {
		log.WithField(updateHeadTimely.Name, updateHeadTimely.Usage).Warn(enabledFeatureFlag)
		cfg.UpdateHeadTimely = true
	}
	if ctx.Bool(enableSlasherFlag.Name) {
		log.WithField(enableSlasherFlag.Name, enableSlasherFlag.Usage).Warn(enabledFeatureFlag)
		cfg.EnableSlasher = true
	}
	if ctx.Bool(proposerAttsSelectionUsingMaxCover.Name) {
		log.WithField(proposerAttsSelectionUsingMaxCover.Name, proposerAttsSelectionUsingMaxCover.Usage).Warn(enabledFeatureFlag)
		cfg.ProposerAttsSelectionUsingMaxCover = true
	}
	Init(cfg)
}

// ConfigureSlasher sets the global config based
// on what flags are enabled for the slasher client.
func ConfigureSlasher(ctx *cli.Context) {
	complainOnDeprecatedFlags(ctx)
	cfg := &Flags{}
	configureTestnet(ctx, cfg)

	if ctx.Bool(disableLookbackFlag.Name) {
		log.WithField(disableLookbackFlag.Name, disableLookbackFlag.Usage).Warn(enabledFeatureFlag)
		cfg.DisableLookback = true
	}
	Init(cfg)
}

// ConfigureValidator sets the global config based
// on what flags are enabled for the validator client.
func ConfigureValidator(ctx *cli.Context) {
	complainOnDeprecatedFlags(ctx)
	cfg := &Flags{}
	configureTestnet(ctx, cfg)
	if ctx.Bool(enableExternalSlasherProtectionFlag.Name) {
		log.WithField(enableExternalSlasherProtectionFlag.Name, enableExternalSlasherProtectionFlag.Usage).Warn(enabledFeatureFlag)
		cfg.RemoteSlasherProtection = true
	}
	if ctx.Bool(writeWalletPasswordOnWebOnboarding.Name) {
		log.WithField(writeWalletPasswordOnWebOnboarding.Name, writeWalletPasswordOnWebOnboarding.Usage).Warn(enabledFeatureFlag)
		cfg.WriteWalletPasswordOnWebOnboarding = true
	}
	if ctx.Bool(disableAttestingHistoryDBCache.Name) {
		log.WithField(disableAttestingHistoryDBCache.Name, disableAttestingHistoryDBCache.Usage).Warn(enabledFeatureFlag)
		cfg.DisableAttestingHistoryDBCache = true
	}
	if ctx.Bool(attestTimely.Name) {
		log.WithField(attestTimely.Name, attestTimely.Usage).Warn(enabledFeatureFlag)
		cfg.AttestTimely = true
	}
	if ctx.Bool(enableSlashingProtectionPruning.Name) {
		log.WithField(enableSlashingProtectionPruning.Name, enableSlashingProtectionPruning.Usage).Warn(enabledFeatureFlag)
		cfg.EnableSlashingProtectionPruning = true
	}
	cfg.KeystoreImportDebounceInterval = ctx.Duration(dynamicKeyReloadDebounceInterval.Name)
	Init(cfg)
}

// enableDevModeFlags switches development mode features on.
func enableDevModeFlags(ctx *cli.Context) {
	log.Warn("Enabling development mode flags")
	for _, f := range devModeFlags {
		log.WithField("flag", f.Names()[0]).Debug("Enabling development mode flag")
		if !ctx.IsSet(f.Names()[0]) {
			if err := ctx.Set(f.Names()[0], "true"); err != nil {
				log.WithError(err).Debug("Error enabling development mode flag")
			}
		}
	}
}

func complainOnDeprecatedFlags(ctx *cli.Context) {
	for _, f := range deprecatedFlags {
		if ctx.IsSet(f.Names()[0]) {
			log.Errorf("%s is deprecated and has no effect. Do not use this flag, it will be deleted soon.", f.Names()[0])
		}
	}
}<|MERGE_RESOLUTION|>--- conflicted
+++ resolved
@@ -39,14 +39,11 @@
 	PyrmontTestnet bool // PyrmontTestnet defines the flag through which we can enable the node to run on the Pyrmont testnet.
 
 	// Feature related flags.
-	WriteSSZStateTransitions           bool // WriteSSZStateTransitions to tmp directory.
-	SkipBLSVerify                      bool // Skips BLS verification across the runtime.
-<<<<<<< HEAD
-	EnableBlst                         bool // Enables new BLS library from supranational.
-	RemoteSlasherProtection            bool // RemoteSlasherProtection protects validator fron sending over a slashable offense over the network using external slasher.
-=======
-	SlasherProtection                  bool // SlasherProtection protects validator fron sending over a slashable offense over the network using external slasher.
->>>>>>> 3a7ce95d
+	WriteSSZStateTransitions bool // WriteSSZStateTransitions to tmp directory.
+	SkipBLSVerify            bool // Skips BLS verification across the runtime.
+	EnableBlst               bool // Enables new BLS library from supranational.
+	RemoteSlasherProtection  bool // RemoteSlasherProtection protects validator fron sending over a slashable offense over the network using external slasher.
+
 	EnablePeerScorer                   bool // EnablePeerScorer enables experimental peer scoring in p2p.
 	EnableLargerGossipHistory          bool // EnableLargerGossipHistory increases the gossip history we store in our caches.
 	WriteWalletPasswordOnWebOnboarding bool // WriteWalletPasswordOnWebOnboarding writes the password to disk after Prysm web signup.
