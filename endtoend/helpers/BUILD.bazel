load("@prysm//tools/go:def.bzl", "go_library")

go_library(
    name = "go_default_library",
    testonly = True,
    srcs = ["helpers.go"],
    importpath = "github.com/prysmaticlabs/prysm/endtoend/helpers",
    visibility = ["//endtoend:__subpackages__"],
    deps = [
        "//endtoend/params:go_default_library",
        "//endtoend/types:go_default_library",
<<<<<<< HEAD
=======
        "//shared/params:go_default_library",
        "//shared/slotutil:go_default_library",
        "//shared/timeutils:go_default_library",
        "@com_github_prysmaticlabs_ethereumapis//eth/v1alpha1:go_default_library",
        "@com_github_sirupsen_logrus//:go_default_library",
        "@org_golang_google_grpc//:go_default_library",
        "@org_golang_x_sync//errgroup:go_default_library",
>>>>>>> d7103fde
    ],
)<|MERGE_RESOLUTION|>--- conflicted
+++ resolved
@@ -9,15 +9,11 @@
     deps = [
         "//endtoend/params:go_default_library",
         "//endtoend/types:go_default_library",
-<<<<<<< HEAD
-=======
         "//shared/params:go_default_library",
         "//shared/slotutil:go_default_library",
-        "//shared/timeutils:go_default_library",
         "@com_github_prysmaticlabs_ethereumapis//eth/v1alpha1:go_default_library",
         "@com_github_sirupsen_logrus//:go_default_library",
         "@org_golang_google_grpc//:go_default_library",
         "@org_golang_x_sync//errgroup:go_default_library",
->>>>>>> d7103fde
     ],
 )