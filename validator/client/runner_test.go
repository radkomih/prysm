--- conflicted
+++ resolved
@@ -2,11 +2,7 @@
 
 import (
 	"context"
-<<<<<<< HEAD
-	"sync"
-=======
 	"math/bits"
->>>>>>> 4bd7e8ae
 	"testing"
 	"time"
 
@@ -210,29 +206,9 @@
 	ctx := context.Background()
 	km := &mockKeymanager{}
 	v := &testutil.FakeValidator{Km: km}
-<<<<<<< HEAD
-
-	var wg sync.WaitGroup
-	wg.Add(1)
-
-	go func() {
-		defer wg.Done()
-		for {
-			if km.accountsChangedFeed != nil {
-				km.SimulateAccountChanges([][fieldparams.BLSPubkeyLength]byte{testutil.ActiveKey})
-
-				break
-			}
-		}
-		cancel()
-	}()
-	run(ctx, v)
-	wg.Wait()
-=======
 	ac := make(chan [][fieldparams.BLSPubkeyLength]byte)
 	current := [][fieldparams.BLSPubkeyLength]byte{testutil.ActiveKey}
 	onAccountsChanged(ctx, v, current, ac)
->>>>>>> 4bd7e8ae
 	assert.Equal(t, true, v.HandleKeyReloadCalled)
 	// HandleKeyReloadCalled in the FakeValidator returns true if one of the keys is equal to the
 	// ActiveKey. WaitForActivation is only called if none of the keys are active, so it shouldn't be called at all.
@@ -244,27 +220,9 @@
 	ctx := context.Background()
 	km := &mockKeymanager{}
 	v := &testutil.FakeValidator{Km: km}
-<<<<<<< HEAD
-	var wg sync.WaitGroup
-	wg.Add(1)
-	go func() {
-		defer wg.Done()
-		for {
-			if km.accountsChangedFeed != nil {
-				km.SimulateAccountChanges(make([][fieldparams.BLSPubkeyLength]byte, 0))
-
-				break
-			}
-		}
-		cancel()
-	}()
-	run(ctx, v)
-	wg.Wait()
-=======
 	ac := make(chan [][fieldparams.BLSPubkeyLength]byte)
 	current := [][fieldparams.BLSPubkeyLength]byte{na}
 	onAccountsChanged(ctx, v, current, ac)
->>>>>>> 4bd7e8ae
 	assert.Equal(t, true, v.HandleKeyReloadCalled)
 	// HandleKeyReloadCalled in the FakeValidator returns true if one of the keys is equal to the
 	// ActiveKey. Since we are using a key we know is not active, it should return false, which
