package forkchoice

import (
	"context"
	"time"

	types "github.com/prysmaticlabs/eth2-types"
	"github.com/prysmaticlabs/prysm/beacon-chain/forkchoice/protoarray"
)

// ForkChoicer represents the full fork choice interface composed of all the sub-interfaces.
type ForkChoicer interface {
	HeadRetriever        // to compute head.
	BlockProcessor       // to track new block for fork choice.
	AttestationProcessor // to track new attestation for fork choice.
	Pruner               // to clean old data for fork choice.
	Getter               // to retrieve fork choice information.
	ProposerBooster      // ability to boost timely-proposed block roots.
}

// HeadRetriever retrieves head root and optimistic info of the current chain.
type HeadRetriever interface {
	Head(context.Context, types.Epoch, [32]byte, []uint64, types.Epoch) ([32]byte, error)
	Heads() ([][32]byte, []types.Slot)
	IsOptimistic(root [32]byte) (bool, error)
}

// BlockProcessor processes the block that's used for accounting fork choice.
type BlockProcessor interface {
	ProcessBlock(context.Context, types.Slot, [32]byte, [32]byte, types.Epoch, types.Epoch, bool) error
}

// AttestationProcessor processes the attestation that's used for accounting fork choice.
type AttestationProcessor interface {
	ProcessAttestation(context.Context, []uint64, [32]byte, types.Epoch)
}

// Pruner prunes the fork choice upon new finalization. This is used to keep fork choice sane.
type Pruner interface {
	Prune(context.Context, [32]byte) error
}

// ProposerBooster is able to boost the proposer's root score during fork choice.
type ProposerBooster interface {
	BoostProposerRoot(ctx context.Context, blockSlot types.Slot, blockRoot [32]byte, genesisTime time.Time) error
	ResetBoostedProposerRoot(ctx context.Context) error
}

// Getter returns fork choice related information.
type Getter interface {
	HasNode([32]byte) bool
	Store() *protoarray.Store
	HasParent(root [32]byte) bool
	AncestorRoot(ctx context.Context, root [32]byte, slot types.Slot) ([]byte, error)
	IsCanonical(root [32]byte) bool
<<<<<<< HEAD
	NodeNumber() int
=======
}

// SyncTipper returns sync tips related information.
type SyncTipper interface {
	SyncedTips() map[[32]byte]types.Slot
	SetSyncedTips(tips map[[32]byte]types.Slot) error
	UpdateSyncedTipsWithValidRoot(ctx context.Context, root [32]byte) error
	UpdateSyncedTipsWithInvalidRoot(ctx context.Context, root [32]byte) error
>>>>>>> cc637bad
}<|MERGE_RESOLUTION|>--- conflicted
+++ resolved
@@ -53,16 +53,5 @@
 	HasParent(root [32]byte) bool
 	AncestorRoot(ctx context.Context, root [32]byte, slot types.Slot) ([]byte, error)
 	IsCanonical(root [32]byte) bool
-<<<<<<< HEAD
 	NodeNumber() int
-=======
-}
-
-// SyncTipper returns sync tips related information.
-type SyncTipper interface {
-	SyncedTips() map[[32]byte]types.Slot
-	SetSyncedTips(tips map[[32]byte]types.Slot) error
-	UpdateSyncedTipsWithValidRoot(ctx context.Context, root [32]byte) error
-	UpdateSyncedTipsWithInvalidRoot(ctx context.Context, root [32]byte) error
->>>>>>> cc637bad
 }