--- conflicted
+++ resolved
@@ -11,16 +11,12 @@
 	"github.com/prysmaticlabs/prysm/beacon-chain/core/helpers"
 	"github.com/prysmaticlabs/prysm/beacon-chain/db/filters"
 	ethpb "github.com/prysmaticlabs/prysm/proto/eth/v1alpha1"
-<<<<<<< HEAD
-	prysmv2 "github.com/prysmaticlabs/prysm/proto/prysm/v2"
-	"github.com/prysmaticlabs/prysm/shared/bytesutil"
-	"github.com/prysmaticlabs/prysm/shared/interfaces"
-	"github.com/prysmaticlabs/prysm/shared/interfaces/version"
-=======
 	"github.com/prysmaticlabs/prysm/proto/eth/v1alpha1/wrapper"
 	"github.com/prysmaticlabs/prysm/proto/interfaces"
+	prysmv2 "github.com/prysmaticlabs/prysm/proto/prysm/v2"
+	wrapperv2 "github.com/prysmaticlabs/prysm/proto/prysm/v2/wrapper"
 	"github.com/prysmaticlabs/prysm/shared/bytesutil"
->>>>>>> 1d3a9983
+	"github.com/prysmaticlabs/prysm/shared/interfaces/version"
 	"github.com/prysmaticlabs/prysm/shared/params"
 	"github.com/prysmaticlabs/prysm/shared/sliceutil"
 	bolt "go.etcd.io/bbolt"
@@ -49,11 +45,7 @@
 		block, err = unmarshalBlock(ctx, enc)
 		return err
 	})
-<<<<<<< HEAD
 	return block, err
-=======
-	return wrapper.WrappedPhase0SignedBeaconBlock(block), err
->>>>>>> 1d3a9983
 }
 
 // HeadBlock returns the latest canonical block in the Ethereum Beacon Chain.
@@ -75,11 +67,7 @@
 		headBlock, err = unmarshalBlock(ctx, enc)
 		return err
 	})
-<<<<<<< HEAD
 	return headBlock, err
-=======
-	return wrapper.WrappedPhase0SignedBeaconBlock(headBlock), err
->>>>>>> 1d3a9983
 }
 
 // Blocks retrieves a list of beacon blocks and its respective roots by filter criteria.
@@ -103,11 +91,7 @@
 			if err != nil {
 				return err
 			}
-<<<<<<< HEAD
 			blocks = append(blocks, block)
-=======
-			blocks = append(blocks, wrapper.WrappedPhase0SignedBeaconBlock(block))
->>>>>>> 1d3a9983
 			blockRoots = append(blockRoots, bytesutil.ToBytes32(keys[i]))
 		}
 		return nil
@@ -179,11 +163,7 @@
 			if err != nil {
 				return err
 			}
-<<<<<<< HEAD
 			blocks = append(blocks, block)
-=======
-			blocks = append(blocks, wrapper.WrappedPhase0SignedBeaconBlock(block))
->>>>>>> 1d3a9983
 		}
 		return nil
 	})
@@ -226,11 +206,7 @@
 		if err != nil {
 			return err
 		}
-<<<<<<< HEAD
 		indicesByBucket := createBlockIndicesFromBlock(ctx, block.Block())
-=======
-		indicesByBucket := createBlockIndicesFromBlock(ctx, wrapper.WrappedPhase0BeaconBlock(block.Block))
->>>>>>> 1d3a9983
 		if err := deleteValueForIndices(ctx, indicesByBucket, blockRoot[:], tx); err != nil {
 			return errors.Wrap(err, "could not delete root for DB indices")
 		}
@@ -255,11 +231,7 @@
 			if err != nil {
 				return err
 			}
-<<<<<<< HEAD
 			indicesByBucket := createBlockIndicesFromBlock(ctx, block.Block())
-=======
-			indicesByBucket := createBlockIndicesFromBlock(ctx, wrapper.WrappedPhase0BeaconBlock(block.Block))
->>>>>>> 1d3a9983
 			if err := deleteValueForIndices(ctx, indicesByBucket, blockRoot[:], tx); err != nil {
 				return errors.Wrap(err, "could not delete root for DB indices")
 			}
@@ -353,11 +325,7 @@
 		block, err = unmarshalBlock(ctx, enc)
 		return err
 	})
-<<<<<<< HEAD
 	return block, err
-=======
-	return wrapper.WrappedPhase0SignedBeaconBlock(block), err
->>>>>>> 1d3a9983
 }
 
 // SaveGenesisBlockRoot to the db.
@@ -634,7 +602,7 @@
 		if err != nil {
 			return nil, err
 		}
-		return interfaces.WrappedAltairSignedBeaconBlock(rawBlock), nil
+		return wrapperv2.WrappedAltairSignedBeaconBlock(rawBlock), nil
 	default:
 		// Marshal block bytes to phase 0 beacon block.
 		rawBlock := &ethpb.SignedBeaconBlock{}
@@ -642,7 +610,7 @@
 		if err != nil {
 			return nil, err
 		}
-		return interfaces.WrappedPhase0SignedBeaconBlock(rawBlock), nil
+		return wrapper.WrappedPhase0SignedBeaconBlock(rawBlock), nil
 	}
 }
 
