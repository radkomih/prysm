package execution

import (
	"bytes"
	"context"
	"fmt"
	"math/big"
	"strings"
	"time"

	"github.com/ethereum/go-ethereum"
	"github.com/ethereum/go-ethereum/common"
	"github.com/ethereum/go-ethereum/common/hexutil"
	gethRPC "github.com/ethereum/go-ethereum/rpc"
	"github.com/holiman/uint256"
	"github.com/pkg/errors"
	"github.com/prysmaticlabs/prysm/v3/beacon-chain/execution/types"
	fieldparams "github.com/prysmaticlabs/prysm/v3/config/fieldparams"
	"github.com/prysmaticlabs/prysm/v3/config/params"
	"github.com/prysmaticlabs/prysm/v3/consensus-types/blocks"
	"github.com/prysmaticlabs/prysm/v3/consensus-types/interfaces"
	"github.com/prysmaticlabs/prysm/v3/encoding/bytesutil"
	pb "github.com/prysmaticlabs/prysm/v3/proto/engine/v1"
	"github.com/sirupsen/logrus"
	"go.opencensus.io/trace"
)

const (
	// NewPayloadMethod v1 request string for JSON-RPC.
	NewPayloadMethod = "engine_newPayloadV1"
	// NewPayloadMethod v2 request string for JSON-RPC.
	NewPayloadMethodV2 = "engine_newPayloadV2"
	// ForkchoiceUpdatedMethod v1 request string for JSON-RPC.
	ForkchoiceUpdatedMethod = "engine_forkchoiceUpdatedV1"
	// ForkchoiceUpdatedMethod v2 request string for JSON-RPC.
	ForkchoiceUpdatedMethodV2 = "engine_forkchoiceUpdatedV2"
	// GetPayloadMethod v1 request string for JSON-RPC.
	GetPayloadMethod = "engine_getPayloadV1"
	// GetPayloadMethod v2 request string for JSON-RPC.
	GetPayloadMethodV2 = "engine_getPayloadV2"
	// GetBlobsBundleMethod v1 request string for JSON-RPC.
	GetBlobsBundleMethod = "engine_getBlobsBundleV1"
	// ExchangeTransitionConfigurationMethod v1 request string for JSON-RPC.
	ExchangeTransitionConfigurationMethod = "engine_exchangeTransitionConfigurationV1"
	// ExecutionBlockByHashMethod request string for JSON-RPC.
	ExecutionBlockByHashMethod = "eth_getBlockByHash"
	// ExecutionBlockByNumberMethod request string for JSON-RPC.
	ExecutionBlockByNumberMethod = "eth_getBlockByNumber"
	// Defines the seconds before timing out engine endpoints with non-block execution semantics.
	defaultEngineTimeout = time.Second
)

// ForkchoiceUpdatedResponse is the response kind received by the
// engine_forkchoiceUpdatedV1 endpoint.
type ForkchoiceUpdatedResponse struct {
	Status    *pb.PayloadStatus  `json:"payloadStatus"`
	PayloadId *pb.PayloadIDBytes `json:"payloadId"`
}

// ExecutionPayloadReconstructor defines a service that can reconstruct a full beacon
// block with an execution payload from a signed beacon block and a connection
// to an execution client's engine API.
type ExecutionPayloadReconstructor interface {
	ReconstructFullBellatrixBlock(
		ctx context.Context, blindedBlock interfaces.SignedBeaconBlock,
	) (interfaces.SignedBeaconBlock, error)
	ReconstructFullBellatrixBlockBatch(
		ctx context.Context, blindedBlocks []interfaces.SignedBeaconBlock,
	) ([]interfaces.SignedBeaconBlock, error)
}

// EngineCaller defines a client that can interact with an Ethereum
// execution node's engine service via JSON-RPC.
type EngineCaller interface {
	NewPayload(ctx context.Context, payload interfaces.ExecutionData) ([]byte, error)
	ForkchoiceUpdated(
		ctx context.Context, state *pb.ForkchoiceState, attrs *pb.PayloadAttributes,
	) (*pb.PayloadIDBytes, []byte, error)
	ForkchoiceUpdatedV2(
		ctx context.Context, state *pb.ForkchoiceState, attrs *pb.PayloadAttributesV2,
	) (*pb.PayloadIDBytes, []byte, error)
	GetPayload(ctx context.Context, payloadId [8]byte) (*pb.ExecutionPayload, error)
	GetPayloadV2(ctx context.Context, payloadId [8]byte) (*pb.ExecutionPayloadCapella, error)
	ExchangeTransitionConfiguration(
		ctx context.Context, cfg *pb.TransitionConfiguration,
	) error
	ExecutionBlockByHash(ctx context.Context, hash common.Hash, withTxs bool) (*pb.ExecutionBlock, error)
	GetTerminalBlockHash(ctx context.Context, transitionTime uint64) ([]byte, bool, error)
	GetBlobsBundle(ctx context.Context, payloadId [8]byte) (*pb.BlobsBundle, error)
}

// NewPayload calls the engine_newPayloadV1 method via JSON-RPC.
func (s *Service) NewPayload(ctx context.Context, payload interfaces.ExecutionData) ([]byte, error) {
	ctx, span := trace.StartSpan(ctx, "powchain.engine-api-client.NewPayload")
	defer span.End()
	start := time.Now()
	defer func() {
		newPayloadLatency.Observe(float64(time.Since(start).Milliseconds()))
	}()

	d := time.Now().Add(time.Duration(params.BeaconConfig().ExecutionEngineTimeoutValue) * time.Second)
	ctx, cancel := context.WithDeadline(ctx, d)
	defer cancel()
	result := &pb.PayloadStatus{}
	payloadPb, ok := payload.Proto().(*pb.ExecutionPayloadCapella)
	if !ok {
		payloadPb, ok := payload.Proto().(*pb.ExecutionPayload)
		if !ok {
			return nil, errors.New("execution data must be a Bellatrix or Capella execution payload")
		}
		err := s.rpcClient.CallContext(ctx, result, NewPayloadMethod, payloadPb)
		if err != nil {
			return nil, handleRPCError(err)
		}
	} else {
		err := s.rpcClient.CallContext(ctx, result, NewPayloadMethodV2, payloadPb)
		if err != nil {
			return nil, handleRPCError(err)
		}
	}

	switch result.Status {
	case pb.PayloadStatus_INVALID_BLOCK_HASH:
		return nil, ErrInvalidBlockHashPayloadStatus
	case pb.PayloadStatus_ACCEPTED, pb.PayloadStatus_SYNCING:
		return nil, ErrAcceptedSyncingPayloadStatus
	case pb.PayloadStatus_INVALID:
		return result.LatestValidHash, ErrInvalidPayloadStatus
	case pb.PayloadStatus_VALID:
		return result.LatestValidHash, nil
	default:
		return nil, ErrUnknownPayloadStatus
	}
}

// ForkchoiceUpdated calls the engine_forkchoiceUpdatedV1 method via JSON-RPC.
func (s *Service) ForkchoiceUpdated(
	ctx context.Context, state *pb.ForkchoiceState, attrs *pb.PayloadAttributes,
) (*pb.PayloadIDBytes, []byte, error) {
	ctx, span := trace.StartSpan(ctx, "powchain.engine-api-client.ForkchoiceUpdated")
	defer span.End()
	start := time.Now()
	defer func() {
		forkchoiceUpdatedLatency.Observe(float64(time.Since(start).Milliseconds()))
	}()

	d := time.Now().Add(time.Duration(params.BeaconConfig().ExecutionEngineTimeoutValue) * time.Second)
	ctx, cancel := context.WithDeadline(ctx, d)
	defer cancel()
	result := &ForkchoiceUpdatedResponse{}
	err := s.rpcClient.CallContext(ctx, result, ForkchoiceUpdatedMethod, state, attrs)
	if err != nil {
		return nil, nil, handleRPCError(err)
	}

	if result.Status == nil {
		return nil, nil, ErrNilResponse
	}
	resp := result.Status
	switch resp.Status {
	case pb.PayloadStatus_SYNCING:
		return nil, nil, ErrAcceptedSyncingPayloadStatus
	case pb.PayloadStatus_INVALID:
		return nil, resp.LatestValidHash, ErrInvalidPayloadStatus
	case pb.PayloadStatus_VALID:
		return result.PayloadId, resp.LatestValidHash, nil
	default:
		return nil, nil, ErrUnknownPayloadStatus
	}
}

// ForkchoiceUpdatedV2 calls the engine_forkchoiceUpdatedV2 method via JSON-RPC.
func (s *Service) ForkchoiceUpdatedV2(
	ctx context.Context, state *pb.ForkchoiceState, attrs *pb.PayloadAttributesV2,
) (*pb.PayloadIDBytes, []byte, error) {
	ctx, span := trace.StartSpan(ctx, "powchain.engine-api-client.ForkchoiceUpdatedV2")
	defer span.End()
	start := time.Now()
	defer func() {
		forkchoiceUpdatedLatency.Observe(float64(time.Since(start).Milliseconds()))
	}()

	d := time.Now().Add(time.Duration(params.BeaconConfig().ExecutionEngineTimeoutValue) * time.Second)
	ctx, cancel := context.WithDeadline(ctx, d)
	defer cancel()
	result := &ForkchoiceUpdatedResponse{}
	err := s.rpcClient.CallContext(ctx, result, ForkchoiceUpdatedMethodV2, state, attrs)
	if err != nil {
		return nil, nil, handleRPCError(err)
	}

	if result.Status == nil {
		return nil, nil, ErrNilResponse
	}
	resp := result.Status
	switch resp.Status {
	case pb.PayloadStatus_SYNCING:
		return nil, nil, ErrAcceptedSyncingPayloadStatus
	case pb.PayloadStatus_INVALID:
		return nil, resp.LatestValidHash, ErrInvalidPayloadStatus
	case pb.PayloadStatus_VALID:
		return result.PayloadId, resp.LatestValidHash, nil
	default:
		return nil, nil, ErrUnknownPayloadStatus
	}
}

// GetPayload calls the engine_getPayloadV1 method via JSON-RPC.
func (s *Service) GetPayload(ctx context.Context, payloadId [8]byte) (*pb.ExecutionPayload, error) {
	ctx, span := trace.StartSpan(ctx, "powchain.engine-api-client.GetPayload")
	defer span.End()
	start := time.Now()
	defer func() {
		getPayloadLatency.Observe(float64(time.Since(start).Milliseconds()))
	}()

	d := time.Now().Add(defaultEngineTimeout)
	ctx, cancel := context.WithDeadline(ctx, d)
	defer cancel()
	result := &pb.ExecutionPayload{}
	err := s.rpcClient.CallContext(ctx, result, GetPayloadMethod, pb.PayloadIDBytes(payloadId))
	return result, handleRPCError(err)
}

// GetPayloadV2 calls the engine_getPayloadV2 method via JSON-RPC.
func (s *Service) GetPayloadV2(ctx context.Context, payloadId [8]byte) (*pb.ExecutionPayloadCapella, error) {
	ctx, span := trace.StartSpan(ctx, "powchain.engine-api-client.GetPayloadV2")
	defer span.End()
	start := time.Now()
	defer func() {
		getPayloadLatency.Observe(float64(time.Since(start).Milliseconds()))
	}()

	d := time.Now().Add(defaultEngineTimeout)
	ctx, cancel := context.WithDeadline(ctx, d)
	defer cancel()
	result := &pb.ExecutionPayloadCapella{}
	err := s.rpcClient.CallContext(ctx, result, GetPayloadMethodV2, pb.PayloadIDBytes(payloadId))
	return result, handleRPCError(err)
}

// ExchangeTransitionConfiguration calls the engine_exchangeTransitionConfigurationV1 method via JSON-RPC.
func (s *Service) ExchangeTransitionConfiguration(
	ctx context.Context, cfg *pb.TransitionConfiguration,
) error {
	ctx, span := trace.StartSpan(ctx, "powchain.engine-api-client.ExchangeTransitionConfiguration")
	defer span.End()

	// We set terminal block number to 0 as the parameter is not set on the consensus layer.
	zeroBigNum := big.NewInt(0)
	cfg.TerminalBlockNumber = zeroBigNum.Bytes()
	d := time.Now().Add(defaultEngineTimeout)
	ctx, cancel := context.WithDeadline(ctx, d)
	defer cancel()
	result := &pb.TransitionConfiguration{}
	if err := s.rpcClient.CallContext(ctx, result, ExchangeTransitionConfigurationMethod, cfg); err != nil {
		return handleRPCError(err)
	}

	// We surface an error to the user if local configuration settings mismatch
	// according to the response from the execution node.
	cfgTerminalHash := params.BeaconConfig().TerminalBlockHash[:]
	if !bytes.Equal(cfgTerminalHash, result.TerminalBlockHash) {
		return errors.Wrapf(
			ErrConfigMismatch,
			"got %#x from execution node, wanted %#x",
			result.TerminalBlockHash,
			cfgTerminalHash,
		)
	}
	ttdCfg := params.BeaconConfig().TerminalTotalDifficulty
	ttdResult, err := hexutil.DecodeBig(result.TerminalTotalDifficulty)
	if err != nil {
		return errors.Wrap(err, "could not decode received terminal total difficulty")
	}
	if ttdResult.String() != ttdCfg {
		return errors.Wrapf(
			ErrConfigMismatch,
			"got %s from execution node, wanted %s",
			ttdResult.String(),
			ttdCfg,
		)
	}
	return nil
}

// GetTerminalBlockHash returns the valid terminal block hash based on total difficulty.
//
// Spec code:
// def get_pow_block_at_terminal_total_difficulty(pow_chain: Dict[Hash32, PowBlock]) -> Optional[PowBlock]:
//
//	# `pow_chain` abstractly represents all blocks in the PoW chain
//	for block in pow_chain:
//	    parent = pow_chain[block.parent_hash]
//	    block_reached_ttd = block.total_difficulty >= TERMINAL_TOTAL_DIFFICULTY
//	    parent_reached_ttd = parent.total_difficulty >= TERMINAL_TOTAL_DIFFICULTY
//	    if block_reached_ttd and not parent_reached_ttd:
//	        return block
//
//	return None
func (s *Service) GetTerminalBlockHash(ctx context.Context, transitionTime uint64) ([]byte, bool, error) {
	ttd := new(big.Int)
	ttd.SetString(params.BeaconConfig().TerminalTotalDifficulty, 10)
	terminalTotalDifficulty, overflows := uint256.FromBig(ttd)
	if overflows {
		return nil, false, errors.New("could not convert terminal total difficulty to uint256")
	}
	blk, err := s.LatestExecutionBlock(ctx)
	if err != nil {
		return nil, false, errors.Wrap(err, "could not get latest execution block")
	}
	if blk == nil {
		return nil, false, errors.New("latest execution block is nil")
	}

	for {
		if ctx.Err() != nil {
			return nil, false, ctx.Err()
		}
		currentTotalDifficulty, err := tDStringToUint256(blk.TotalDifficulty)
		if err != nil {
			return nil, false, errors.Wrap(err, "could not convert total difficulty to uint256")
		}
		blockReachedTTD := currentTotalDifficulty.Cmp(terminalTotalDifficulty) >= 0

		parentHash := blk.ParentHash
		if parentHash == params.BeaconConfig().ZeroHash {
			return nil, false, nil
		}
		parentBlk, err := s.ExecutionBlockByHash(ctx, parentHash, false /* no txs */)
		if err != nil {
			return nil, false, errors.Wrap(err, "could not get parent execution block")
		}
		if parentBlk == nil {
			return nil, false, errors.New("parent execution block is nil")
		}

		if blockReachedTTD {
			parentTotalDifficulty, err := tDStringToUint256(parentBlk.TotalDifficulty)
			if err != nil {
				return nil, false, errors.Wrap(err, "could not convert total difficulty to uint256")
			}

			// If terminal block has time same timestamp or greater than transition time,
			// then the node violates the invariant that a block's timestamp must be
			// greater than its parent's timestamp. Execution layer will reject
			// a fcu call with such payload attributes. It's best that we return `None` in this a case.
			parentReachedTTD := parentTotalDifficulty.Cmp(terminalTotalDifficulty) >= 0
			if !parentReachedTTD {
				if blk.Time >= transitionTime {
					return nil, false, nil
				}

				log.WithFields(logrus.Fields{
					"number":   blk.Number,
					"hash":     fmt.Sprintf("%#x", bytesutil.Trunc(blk.Hash[:])),
					"td":       blk.TotalDifficulty,
					"parentTd": parentBlk.TotalDifficulty,
					"ttd":      terminalTotalDifficulty,
				}).Info("Retrieved terminal block hash")
				return blk.Hash[:], true, nil
			}
		} else {
			return nil, false, nil
		}
		blk = parentBlk
	}
}

// LatestExecutionBlock fetches the latest execution engine block by calling
// eth_blockByNumber via JSON-RPC.
func (s *Service) LatestExecutionBlock(ctx context.Context) (*pb.ExecutionBlock, error) {
	ctx, span := trace.StartSpan(ctx, "powchain.engine-api-client.LatestExecutionBlock")
	defer span.End()

	result := &pb.ExecutionBlock{}
	err := s.rpcClient.CallContext(
		ctx,
		result,
		ExecutionBlockByNumberMethod,
		"latest",
		false, /* no full transaction objects */
	)
	return result, handleRPCError(err)
}

// ExecutionBlockByHash fetches an execution engine block by hash by calling
// eth_blockByHash via JSON-RPC.
func (s *Service) ExecutionBlockByHash(ctx context.Context, hash common.Hash, withTxs bool) (*pb.ExecutionBlock, error) {
	ctx, span := trace.StartSpan(ctx, "powchain.engine-api-client.ExecutionBlockByHash")
	defer span.End()
	result := &pb.ExecutionBlock{}
	err := s.rpcClient.CallContext(ctx, result, ExecutionBlockByHashMethod, hash, withTxs)
	return result, handleRPCError(err)
}

// ExecutionBlocksByHashes fetches a batch of execution engine blocks by hash by calling
// eth_blockByHash via JSON-RPC.
func (s *Service) ExecutionBlocksByHashes(ctx context.Context, hashes []common.Hash, withTxs bool) ([]*pb.ExecutionBlock, error) {
	_, span := trace.StartSpan(ctx, "powchain.engine-api-client.ExecutionBlocksByHashes")
	defer span.End()
	numOfHashes := len(hashes)
	elems := make([]gethRPC.BatchElem, 0, numOfHashes)
	execBlks := make([]*pb.ExecutionBlock, 0, numOfHashes)
	errs := make([]error, 0, numOfHashes)
	if numOfHashes == 0 {
		return execBlks, nil
	}
	for _, h := range hashes {
		blk := &pb.ExecutionBlock{}
		err := error(nil)
		newH := h
		elems = append(elems, gethRPC.BatchElem{
			Method: ExecutionBlockByHashMethod,
			Args:   []interface{}{newH, withTxs},
			Result: blk,
			Error:  err,
		})
		execBlks = append(execBlks, blk)
		errs = append(errs, err)
	}
	ioErr := s.rpcClient.BatchCall(elems)
	if ioErr != nil {
		return nil, ioErr
	}
	for _, e := range errs {
		if e != nil {
			return nil, handleRPCError(e)
		}
	}
	return execBlks, nil
}

<<<<<<< HEAD
// GetBlobsBundle calls the engine_getBlobsV1 method via JSON-RPC.
func (s *Service) GetBlobsBundle(ctx context.Context, payloadId [8]byte) (*pb.BlobsBundle, error) {
	ctx, span := trace.StartSpan(ctx, "powchain.engine-api-client.GetBlobsBundle")
	defer span.End()

	d := time.Now().Add(defaultEngineTimeout)
	ctx, cancel := context.WithDeadline(ctx, d)
	defer cancel()
	result := &pb.BlobsBundle{}
	err := s.rpcClient.CallContext(ctx, result, GetBlobsBundleMethod, pb.PayloadIDBytes(payloadId))
	return result, handleRPCError(err)
=======
// HeaderByHash returns the relevant header details for the provided block hash.
func (s *Service) HeaderByHash(ctx context.Context, hash common.Hash) (*types.HeaderInfo, error) {
	var hdr *types.HeaderInfo
	err := s.rpcClient.CallContext(ctx, &hdr, ExecutionBlockByHashMethod, hash, false /* no transactions */)
	if err == nil && hdr == nil {
		err = ethereum.NotFound
	}
	return hdr, err
}

// HeaderByNumber returns the relevant header details for the provided block number.
func (s *Service) HeaderByNumber(ctx context.Context, number *big.Int) (*types.HeaderInfo, error) {
	var hdr *types.HeaderInfo
	err := s.rpcClient.CallContext(ctx, &hdr, ExecutionBlockByNumberMethod, toBlockNumArg(number), false /* no transactions */)
	if err == nil && hdr == nil {
		err = ethereum.NotFound
	}
	return hdr, err
>>>>>>> 07d0a00f
}

// ReconstructFullBellatrixBlock takes in a blinded beacon block and reconstructs
// a beacon block with a full execution payload via the engine API.
func (s *Service) ReconstructFullBellatrixBlock(
	ctx context.Context, blindedBlock interfaces.SignedBeaconBlock,
) (interfaces.SignedBeaconBlock, error) {
	if err := blocks.BeaconBlockIsNil(blindedBlock); err != nil {
		return nil, errors.Wrap(err, "cannot reconstruct bellatrix block from nil data")
	}
	if !blindedBlock.Block().IsBlinded() {
		return nil, errors.New("can only reconstruct block from blinded block format")
	}
	header, err := blindedBlock.Block().Body().Execution()
	if err != nil {
		return nil, err
	}
	if header.IsNil() {
		return nil, errors.New("execution payload header in blinded block was nil")
	}

	// If the payload header has a block hash of 0x0, it means we are pre-merge and should
	// simply return the block with an empty execution payload.
	if bytes.Equal(header.BlockHash(), params.BeaconConfig().ZeroHash[:]) {
		payload := buildEmptyExecutionPayload()
		return blocks.BuildSignedBeaconBlockFromExecutionPayload(blindedBlock, payload)
	}

	executionBlockHash := common.BytesToHash(header.BlockHash())
	executionBlock, err := s.ExecutionBlockByHash(ctx, executionBlockHash, true /* with txs */)
	if err != nil {
		return nil, fmt.Errorf("could not fetch execution block with txs by hash %#x: %v", executionBlockHash, err)
	}
	if executionBlock == nil {
		return nil, fmt.Errorf("received nil execution block for request by hash %#x", executionBlockHash)
	}
	payload, err := fullPayloadFromExecutionBlock(header, executionBlock)
	if err != nil {
		return nil, err
	}
	fullBlock, err := blocks.BuildSignedBeaconBlockFromExecutionPayload(blindedBlock, payload)
	if err != nil {
		return nil, err
	}
	reconstructedExecutionPayloadCount.Add(1)
	return fullBlock, nil
}

// ReconstructFullBellatrixBlockBatch takes in a batch of blinded beacon blocks and reconstructs
// them with a full execution payload for each block via the engine API.
func (s *Service) ReconstructFullBellatrixBlockBatch(
	ctx context.Context, blindedBlocks []interfaces.SignedBeaconBlock,
) ([]interfaces.SignedBeaconBlock, error) {
	if len(blindedBlocks) == 0 {
		return []interfaces.SignedBeaconBlock{}, nil
	}
	executionHashes := []common.Hash{}
	validExecPayloads := []int{}
	zeroExecPayloads := []int{}
	for i, b := range blindedBlocks {
		if err := blocks.BeaconBlockIsNil(b); err != nil {
			return nil, errors.Wrap(err, "cannot reconstruct bellatrix block from nil data")
		}
		if !b.Block().IsBlinded() {
			return nil, errors.New("can only reconstruct block from blinded block format")
		}
		header, err := b.Block().Body().Execution()
		if err != nil {
			return nil, err
		}
		if header.IsNil() {
			return nil, errors.New("execution payload header in blinded block was nil")
		}
		// Determine if the block is pre-merge or post-merge. Depending on the result,
		// we will ask the execution engine for the full payload.
		if bytes.Equal(header.BlockHash(), params.BeaconConfig().ZeroHash[:]) {
			zeroExecPayloads = append(zeroExecPayloads, i)
		} else {
			executionBlockHash := common.BytesToHash(header.BlockHash())
			validExecPayloads = append(validExecPayloads, i)
			executionHashes = append(executionHashes, executionBlockHash)
		}
	}
	execBlocks, err := s.ExecutionBlocksByHashes(ctx, executionHashes, true /* with txs*/)
	if err != nil {
		return nil, fmt.Errorf("could not fetch execution blocks with txs by hash %#x: %v", executionHashes, err)
	}

	// For each valid payload, we reconstruct the full block from it with the
	// blinded block.
	for sliceIdx, realIdx := range validExecPayloads {
		b := execBlocks[sliceIdx]
		if b == nil {
			return nil, fmt.Errorf("received nil execution block for request by hash %#x", executionHashes[sliceIdx])
		}
		header, err := blindedBlocks[realIdx].Block().Body().Execution()
		if err != nil {
			return nil, err
		}
		payload, err := fullPayloadFromExecutionBlock(header, b)
		if err != nil {
			return nil, err
		}
		fullBlock, err := blocks.BuildSignedBeaconBlockFromExecutionPayload(blindedBlocks[realIdx], payload)
		if err != nil {
			return nil, err
		}
		blindedBlocks[realIdx] = fullBlock
	}
	// For blocks that are pre-merge we simply reconstruct them via an empty
	// execution payload.
	for _, realIdx := range zeroExecPayloads {
		payload := buildEmptyExecutionPayload()
		fullBlock, err := blocks.BuildSignedBeaconBlockFromExecutionPayload(blindedBlocks[realIdx], payload)
		if err != nil {
			return nil, err
		}
		blindedBlocks[realIdx] = fullBlock
	}
	reconstructedExecutionPayloadCount.Add(float64(len(blindedBlocks)))
	return blindedBlocks, nil
}

func fullPayloadFromExecutionBlock(
	header interfaces.ExecutionData, block *pb.ExecutionBlock,
) (*pb.ExecutionPayload, error) {
	if header.IsNil() || block == nil {
		return nil, errors.New("execution block and header cannot be nil")
	}
	if !bytes.Equal(header.BlockHash(), block.Hash[:]) {
		return nil, fmt.Errorf(
			"block hash field in execution header %#x does not match execution block hash %#x",
			header.BlockHash(),
			block.Hash,
		)
	}
	txs := make([][]byte, len(block.Transactions))
	for i, tx := range block.Transactions {
		txBin, err := tx.MarshalBinary()
		if err != nil {
			return nil, err
		}
		txs[i] = txBin
	}
	return &pb.ExecutionPayload{
		ParentHash:    header.ParentHash(),
		FeeRecipient:  header.FeeRecipient(),
		StateRoot:     header.StateRoot(),
		ReceiptsRoot:  header.ReceiptsRoot(),
		LogsBloom:     header.LogsBloom(),
		PrevRandao:    header.PrevRandao(),
		BlockNumber:   header.BlockNumber(),
		GasLimit:      header.GasLimit(),
		GasUsed:       header.GasUsed(),
		Timestamp:     header.Timestamp(),
		ExtraData:     header.ExtraData(),
		BaseFeePerGas: header.BaseFeePerGas(),
		BlockHash:     block.Hash[:],
		Transactions:  txs,
	}, nil
}

// Handles errors received from the RPC server according to the specification.
func handleRPCError(err error) error {
	if err == nil {
		return nil
	}
	if isTimeout(err) {
		return ErrHTTPTimeout
	}
	e, ok := err.(gethRPC.Error)
	if !ok {
		if strings.Contains(err.Error(), "401 Unauthorized") {
			log.Error("HTTP authentication to your execution client is not working. Please ensure " +
				"you are setting a correct value for the --jwt-secret flag in Prysm, or use an IPC connection if on " +
				"the same machine. Please see our documentation for more information on authenticating connections " +
				"here https://docs.prylabs.network/docs/execution-node/authentication")
			return fmt.Errorf("could not authenticate connection to execution client: %v", err)
		}
		return errors.Wrapf(err, "got an unexpected error in JSON-RPC response")
	}
	switch e.ErrorCode() {
	case -32700:
		errParseCount.Inc()
		return ErrParse
	case -32600:
		errInvalidRequestCount.Inc()
		return ErrInvalidRequest
	case -32601:
		errMethodNotFoundCount.Inc()
		return ErrMethodNotFound
	case -32602:
		errInvalidParamsCount.Inc()
		return ErrInvalidParams
	case -32603:
		errInternalCount.Inc()
		return ErrInternal
	case -38001:
		errUnknownPayloadCount.Inc()
		return ErrUnknownPayload
	case -38002:
		errInvalidForkchoiceStateCount.Inc()
		return ErrInvalidForkchoiceState
	case -38003:
		errInvalidPayloadAttributesCount.Inc()
		return ErrInvalidPayloadAttributes
	case -32000:
		errServerErrorCount.Inc()
		// Only -32000 status codes are data errors in the RPC specification.
		errWithData, ok := err.(gethRPC.DataError)
		if !ok {
			return errors.Wrapf(err, "got an unexpected error in JSON-RPC response")
		}
		return errors.Wrapf(ErrServer, "%v", errWithData.Error())
	default:
		return err
	}
}

// ErrHTTPTimeout returns true if the error is a http.Client timeout error.
var ErrHTTPTimeout = errors.New("timeout from http.Client")

type httpTimeoutError interface {
	Error() string
	Timeout() bool
}

func isTimeout(e error) bool {
	t, ok := e.(httpTimeoutError)
	return ok && t.Timeout()
}

func tDStringToUint256(td string) (*uint256.Int, error) {
	b, err := hexutil.DecodeBig(td)
	if err != nil {
		return nil, err
	}
	i, overflows := uint256.FromBig(b)
	if overflows {
		return nil, errors.New("total difficulty overflowed")
	}
	return i, nil
}

func buildEmptyExecutionPayload() *pb.ExecutionPayload {
	return &pb.ExecutionPayload{
		ParentHash:    make([]byte, fieldparams.RootLength),
		FeeRecipient:  make([]byte, fieldparams.FeeRecipientLength),
		StateRoot:     make([]byte, fieldparams.RootLength),
		ReceiptsRoot:  make([]byte, fieldparams.RootLength),
		LogsBloom:     make([]byte, fieldparams.LogsBloomLength),
		PrevRandao:    make([]byte, fieldparams.RootLength),
		BaseFeePerGas: make([]byte, fieldparams.RootLength),
		BlockHash:     make([]byte, fieldparams.RootLength),
		Transactions:  make([][]byte, 0),
		ExtraData:     make([]byte, 0),
	}
}

func toBlockNumArg(number *big.Int) string {
	if number == nil {
		return "latest"
	}
	pending := big.NewInt(-1)
	if number.Cmp(pending) == 0 {
		return "pending"
	}
	finalized := big.NewInt(int64(gethRPC.FinalizedBlockNumber))
	if number.Cmp(finalized) == 0 {
		return "finalized"
	}
	safe := big.NewInt(int64(gethRPC.SafeBlockNumber))
	if number.Cmp(safe) == 0 {
		return "safe"
	}
	return hexutil.EncodeBig(number)
}<|MERGE_RESOLUTION|>--- conflicted
+++ resolved
@@ -431,7 +431,6 @@
 	return execBlks, nil
 }
 
-<<<<<<< HEAD
 // GetBlobsBundle calls the engine_getBlobsV1 method via JSON-RPC.
 func (s *Service) GetBlobsBundle(ctx context.Context, payloadId [8]byte) (*pb.BlobsBundle, error) {
 	ctx, span := trace.StartSpan(ctx, "powchain.engine-api-client.GetBlobsBundle")
@@ -443,7 +442,8 @@
 	result := &pb.BlobsBundle{}
 	err := s.rpcClient.CallContext(ctx, result, GetBlobsBundleMethod, pb.PayloadIDBytes(payloadId))
 	return result, handleRPCError(err)
-=======
+}
+
 // HeaderByHash returns the relevant header details for the provided block hash.
 func (s *Service) HeaderByHash(ctx context.Context, hash common.Hash) (*types.HeaderInfo, error) {
 	var hdr *types.HeaderInfo
@@ -462,7 +462,6 @@
 		err = ethereum.NotFound
 	}
 	return hdr, err
->>>>>>> 07d0a00f
 }
 
 // ReconstructFullBellatrixBlock takes in a blinded beacon block and reconstructs
