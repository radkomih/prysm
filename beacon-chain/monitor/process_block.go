package monitor

import (
	"context"
	"fmt"

	types "github.com/prysmaticlabs/eth2-types"
	"github.com/prysmaticlabs/prysm/beacon-chain/core/blocks"
	"github.com/prysmaticlabs/prysm/beacon-chain/core/helpers"
	"github.com/prysmaticlabs/prysm/beacon-chain/state"
	"github.com/prysmaticlabs/prysm/encoding/bytesutil"
	"github.com/prysmaticlabs/prysm/proto/prysm/v1alpha1/block"
	"github.com/prysmaticlabs/prysm/time/slots"
	"github.com/sirupsen/logrus"
)

// processBlock handles the cases when
// 1) A block was proposed by one of our tracked validators
// 2) An attestation by one of our tracked validators was included
// 3) An Exit by one of our validators was included
// 4) A Slashing by one of our tracked validators was included
// 5) A Sync Committe Contribution by one of our tracked validators was included
func (s *Service) processBlock(ctx context.Context, b block.SignedBeaconBlock) {
	if b == nil || b.Block() == nil {
		return
	}
	blk := b.Block()

	s.processSlashings(blk)
	s.processExitsFromBlock(blk)

	root, err := blk.HashTreeRoot()
	if err != nil {
		log.WithError(err).Error("Could not compute block's hash tree root")
		return
	}
	state := s.config.StateGen.StateByRootIfCachedNoCopy(root)
	if state == nil {
		log.WithField("BeaconBlockRoot", fmt.Sprintf("%#x", bytesutil.Trunc(root[:]))).Debug(
			"Skipping block collection due to state not found in cache")
		return
	}

	currEpoch := slots.ToEpoch(blk.Slot())
	s.RLock()
	lastSyncedEpoch := s.lastSyncedEpoch
	s.RUnlock()

	if currEpoch != lastSyncedEpoch &&
		slots.SyncCommitteePeriod(currEpoch) == slots.SyncCommitteePeriod(lastSyncedEpoch) {
		s.updateSyncCommitteeTrackedVals(state)
	}

	s.processSyncAggregate(state, blk)
	s.processProposedBlock(state, root, blk)
	s.processAttestations(ctx, state, blk)
}

<<<<<<< HEAD
=======
// updateSyncCommitteeTrackedVals updates the sync committee assignments of our
// tracked validators. It gets called when we sync a block after the Sync Period changes.
func (s *Service) updateSyncCommitteeTrackedVals(state state.BeaconState) {
	s.Lock()
	defer s.Unlock()
	
	for idx := range s.trackedValidators {
		syncIdx, err := helpers.CurrentPeriodSyncSubcommitteeIndices(state, idx)
		if err != nil {
			log.WithError(err).WithField("ValidatorIndex", idx).Error(
				"Sync committee assignments will not be reported")
			delete(s.trackedSyncCommitteeIndices, idx)
		} else if len(syncIdx) == 0 {
			delete(s.trackedSyncCommitteeIndices, idx)
		} else {
			s.trackedSyncCommitteeIndices[idx] = syncIdx
		}
	}
	s.lastSyncedEpoch = slots.ToEpoch(state.Slot())
}

>>>>>>> cd01b7a3
// processProposedBlock logs the event that one of our tracked validators proposed a block that was included
func (s *Service) processProposedBlock(state state.BeaconState, root [32]byte, blk block.BeaconBlock) {

	s.Lock()
	defer s.Unlock()

	if s.trackedIndex(blk.ProposerIndex()) {
		// update metrics
		proposedSlotsCounter.WithLabelValues(fmt.Sprintf("%d", blk.ProposerIndex())).Inc()

		// update the performance map
		balance, err := state.BalanceAtIndex(blk.ProposerIndex())
		if err != nil {
			log.WithError(err).Error("Could not get balance")
			return
		}

		latestPerf := s.latestPerformance[blk.ProposerIndex()]
		balanceChg := int64(balance - latestPerf.balance)
		latestPerf.balanceChange = balanceChg
		latestPerf.balance = balance
		s.latestPerformance[blk.ProposerIndex()] = latestPerf

		aggPerf := s.aggregatedPerformance[blk.ProposerIndex()]
		aggPerf.totalProposedCount++
		s.aggregatedPerformance[blk.ProposerIndex()] = aggPerf

		log.WithFields(logrus.Fields{
			"ProposerIndex": blk.ProposerIndex(),
			"Slot":          blk.Slot(),
			"Version":       blk.Version(),
			"ParentRoot":    fmt.Sprintf("%#x", bytesutil.Trunc(blk.ParentRoot())),
			"BlockRoot":     fmt.Sprintf("%#x", bytesutil.Trunc(root[:])),
			"NewBalance":    balance,
			"BalanceChange": balanceChg,
		}).Info("Proposed block was included")
	}
}

// processSlashings logs the event of one of our tracked validators was slashed
func (s *Service) processSlashings(blk block.BeaconBlock) {

	s.RLock()
	defer s.RUnlock()

	for _, slashing := range blk.Body().ProposerSlashings() {
		idx := slashing.Header_1.Header.ProposerIndex
		if s.trackedIndex(idx) {
			log.WithFields(logrus.Fields{
				"ProposerIndex": idx,
				"Slot:":         blk.Slot(),
				"SlashingSlot":  slashing.Header_1.Header.Slot,
				"Root1":         fmt.Sprintf("%#x", bytesutil.Trunc(slashing.Header_1.Header.BodyRoot)),
				"Root2":         fmt.Sprintf("%#x", bytesutil.Trunc(slashing.Header_2.Header.BodyRoot)),
			}).Info("Proposer slashing was included")
		}
	}

	for _, slashing := range blk.Body().AttesterSlashings() {
		for _, idx := range blocks.SlashableAttesterIndices(slashing) {
			if s.trackedIndex(types.ValidatorIndex(idx)) {
				log.WithFields(logrus.Fields{
					"AttesterIndex": idx,
					"Slot:":         blk.Slot(),
					"Slot1":         slashing.Attestation_1.Data.Slot,
					"Root1":         fmt.Sprintf("%#x", bytesutil.Trunc(slashing.Attestation_1.Data.BeaconBlockRoot)),
					"SourceEpoch1":  slashing.Attestation_1.Data.Source.Epoch,
					"TargetEpoch1":  slashing.Attestation_1.Data.Target.Epoch,
					"Slot2":         slashing.Attestation_2.Data.Slot,
					"Root2":         fmt.Sprintf("%#x", bytesutil.Trunc(slashing.Attestation_2.Data.BeaconBlockRoot)),
					"SourceEpoch2":  slashing.Attestation_2.Data.Source.Epoch,
					"TargetEpoch2":  slashing.Attestation_2.Data.Target.Epoch,
				}).Info("Attester slashing was included")

			}
		}
	}
}<|MERGE_RESOLUTION|>--- conflicted
+++ resolved
@@ -6,7 +6,6 @@
 
 	types "github.com/prysmaticlabs/eth2-types"
 	"github.com/prysmaticlabs/prysm/beacon-chain/core/blocks"
-	"github.com/prysmaticlabs/prysm/beacon-chain/core/helpers"
 	"github.com/prysmaticlabs/prysm/beacon-chain/state"
 	"github.com/prysmaticlabs/prysm/encoding/bytesutil"
 	"github.com/prysmaticlabs/prysm/proto/prysm/v1alpha1/block"
@@ -56,30 +55,6 @@
 	s.processAttestations(ctx, state, blk)
 }
 
-<<<<<<< HEAD
-=======
-// updateSyncCommitteeTrackedVals updates the sync committee assignments of our
-// tracked validators. It gets called when we sync a block after the Sync Period changes.
-func (s *Service) updateSyncCommitteeTrackedVals(state state.BeaconState) {
-	s.Lock()
-	defer s.Unlock()
-	
-	for idx := range s.trackedValidators {
-		syncIdx, err := helpers.CurrentPeriodSyncSubcommitteeIndices(state, idx)
-		if err != nil {
-			log.WithError(err).WithField("ValidatorIndex", idx).Error(
-				"Sync committee assignments will not be reported")
-			delete(s.trackedSyncCommitteeIndices, idx)
-		} else if len(syncIdx) == 0 {
-			delete(s.trackedSyncCommitteeIndices, idx)
-		} else {
-			s.trackedSyncCommitteeIndices[idx] = syncIdx
-		}
-	}
-	s.lastSyncedEpoch = slots.ToEpoch(state.Slot())
-}
-
->>>>>>> cd01b7a3
 // processProposedBlock logs the event that one of our tracked validators proposed a block that was included
 func (s *Service) processProposedBlock(state state.BeaconState, root [32]byte, blk block.BeaconBlock) {
 
