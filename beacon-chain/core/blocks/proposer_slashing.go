package blocks

import (
	"context"
	"fmt"

	"github.com/pkg/errors"
	types "github.com/prysmaticlabs/eth2-types"
	"github.com/prysmaticlabs/prysm/beacon-chain/core/helpers"
	"github.com/prysmaticlabs/prysm/beacon-chain/core/signing"
	"github.com/prysmaticlabs/prysm/beacon-chain/core/time"
	"github.com/prysmaticlabs/prysm/beacon-chain/state"
	"github.com/prysmaticlabs/prysm/config/params"
	ethpb "github.com/prysmaticlabs/prysm/proto/prysm/v1alpha1"
	"github.com/prysmaticlabs/prysm/runtime/version"
	"github.com/prysmaticlabs/prysm/time/slots"
	"google.golang.org/protobuf/proto"
)

type slashValidatorFunc func(ctx context.Context, st state.BeaconState, vid types.ValidatorIndex, penaltyQuotient, proposerRewardQuotient uint64) (state.BeaconState, error)

// ProcessProposerSlashings is one of the operations performed
// on each processed beacon block to slash proposers based on
// slashing conditions if any slashable events occurred.
//
// Spec pseudocode definition:
//   def process_proposer_slashing(state: BeaconState, proposer_slashing: ProposerSlashing) -> None:
//    header_1 = proposer_slashing.signed_header_1.message
//    header_2 = proposer_slashing.signed_header_2.message
//
//    # Verify header slots match
//    assert header_1.slot == header_2.slot
//    # Verify header proposer indices match
//    assert header_1.proposer_index == header_2.proposer_index
//    # Verify the headers are different
//    assert header_1 != header_2
//    # Verify the proposer is slashable
//    proposer = state.validators[header_1.proposer_index]
//    assert is_slashable_validator(proposer, get_current_epoch(state))
//    # Verify signatures
//    for signed_header in (proposer_slashing.signed_header_1, proposer_slashing.signed_header_2):
//        domain = get_domain(state, DOMAIN_BEACON_PROPOSER, compute_epoch_at_slot(signed_header.message.slot))
//        signing_root = compute_signing_root(signed_header.message, domain)
//        assert bls.Verify(proposer.pubkey, signing_root, signed_header.signature)
//
//    slash_validator(state, header_1.proposer_index)
func ProcessProposerSlashings(
	ctx context.Context,
	beaconState state.BeaconState,
	slashings []*ethpb.ProposerSlashing,
	slashFunc slashValidatorFunc,
) (state.BeaconState, error) {
	var err error
<<<<<<< HEAD
	for idx, slashing := range slashings {
		if slashing == nil {
			return nil, errors.New("nil proposer slashings in block body")
		}
		if err = VerifyProposerSlashing(beaconState, slashing); err != nil {
			return nil, errors.Wrapf(err, "could not verify proposer slashing %d", idx)
		}
		cfg := params.BeaconConfig()
		var slashingQuotient uint64
		switch {
		case beaconState.Version() == version.Phase0:
			slashingQuotient = cfg.MinSlashingPenaltyQuotient
		case beaconState.Version() == version.Altair:
			slashingQuotient = cfg.MinSlashingPenaltyQuotientAltair
		case beaconState.Version() == version.Merge:
			slashingQuotient = cfg.MinSlashingPenaltyQuotientAltair
		default:
			return nil, errors.New("unknown state version")
		}
		beaconState, err = slashFunc(ctx, beaconState, slashing.Header_1.Header.ProposerIndex, slashingQuotient, cfg.ProposerRewardQuotient)
=======
	for _, slashing := range slashings {
		beaconState, err = ProcessProposerSlashing(ctx, beaconState, slashing, slashFunc)
>>>>>>> d78428c4
		if err != nil {
			return nil, err
		}
	}
	return beaconState, nil
}

// ProcessProposerSlashing processes individual proposer slashing.
func ProcessProposerSlashing(
	ctx context.Context,
	beaconState state.BeaconState,
	slashing *ethpb.ProposerSlashing,
	slashFunc slashValidatorFunc,
) (state.BeaconState, error) {
	var err error
	if slashing == nil {
		return nil, errors.New("nil proposer slashings in block body")
	}
	if err = VerifyProposerSlashing(beaconState, slashing); err != nil {
		return nil, errors.Wrap(err, "could not verify proposer slashing")
	}
	cfg := params.BeaconConfig()
	var slashingQuotient uint64
	switch {
	case beaconState.Version() == version.Phase0:
		slashingQuotient = cfg.MinSlashingPenaltyQuotient
	case beaconState.Version() == version.Altair:
		slashingQuotient = cfg.MinSlashingPenaltyQuotientAltair
	default:
		return nil, errors.New("unknown state version")
	}
	beaconState, err = slashFunc(ctx, beaconState, slashing.Header_1.Header.ProposerIndex, slashingQuotient, cfg.ProposerRewardQuotient)
	if err != nil {
		return nil, errors.Wrapf(err, "could not slash proposer index %d", slashing.Header_1.Header.ProposerIndex)
	}
	return beaconState, nil
}

// VerifyProposerSlashing verifies that the data provided from slashing is valid.
func VerifyProposerSlashing(
	beaconState state.ReadOnlyBeaconState,
	slashing *ethpb.ProposerSlashing,
) error {
	if slashing.Header_1 == nil || slashing.Header_1.Header == nil || slashing.Header_2 == nil || slashing.Header_2.Header == nil {
		return errors.New("nil header cannot be verified")
	}
	hSlot := slashing.Header_1.Header.Slot
	if hSlot != slashing.Header_2.Header.Slot {
		return fmt.Errorf("mismatched header slots, received %d == %d", slashing.Header_1.Header.Slot, slashing.Header_2.Header.Slot)
	}
	pIdx := slashing.Header_1.Header.ProposerIndex
	if pIdx != slashing.Header_2.Header.ProposerIndex {
		return fmt.Errorf("mismatched indices, received %d == %d", slashing.Header_1.Header.ProposerIndex, slashing.Header_2.Header.ProposerIndex)
	}
	if proto.Equal(slashing.Header_1.Header, slashing.Header_2.Header) {
		return errors.New("expected slashing headers to differ")
	}
	proposer, err := beaconState.ValidatorAtIndexReadOnly(slashing.Header_1.Header.ProposerIndex)
	if err != nil {
		return err
	}
	if !helpers.IsSlashableValidatorUsingTrie(proposer, time.CurrentEpoch(beaconState)) {
		return fmt.Errorf("validator with key %#x is not slashable", proposer.PublicKey())
	}
	headers := []*ethpb.SignedBeaconBlockHeader{slashing.Header_1, slashing.Header_2}
	for _, header := range headers {
		if err := signing.ComputeDomainVerifySigningRoot(beaconState, pIdx, slots.ToEpoch(hSlot),
			header.Header, params.BeaconConfig().DomainBeaconProposer, header.Signature); err != nil {
			return errors.Wrap(err, "could not verify beacon block header")
		}
	}
	return nil
}<|MERGE_RESOLUTION|>--- conflicted
+++ resolved
@@ -51,31 +51,8 @@
 	slashFunc slashValidatorFunc,
 ) (state.BeaconState, error) {
 	var err error
-<<<<<<< HEAD
-	for idx, slashing := range slashings {
-		if slashing == nil {
-			return nil, errors.New("nil proposer slashings in block body")
-		}
-		if err = VerifyProposerSlashing(beaconState, slashing); err != nil {
-			return nil, errors.Wrapf(err, "could not verify proposer slashing %d", idx)
-		}
-		cfg := params.BeaconConfig()
-		var slashingQuotient uint64
-		switch {
-		case beaconState.Version() == version.Phase0:
-			slashingQuotient = cfg.MinSlashingPenaltyQuotient
-		case beaconState.Version() == version.Altair:
-			slashingQuotient = cfg.MinSlashingPenaltyQuotientAltair
-		case beaconState.Version() == version.Merge:
-			slashingQuotient = cfg.MinSlashingPenaltyQuotientAltair
-		default:
-			return nil, errors.New("unknown state version")
-		}
-		beaconState, err = slashFunc(ctx, beaconState, slashing.Header_1.Header.ProposerIndex, slashingQuotient, cfg.ProposerRewardQuotient)
-=======
 	for _, slashing := range slashings {
 		beaconState, err = ProcessProposerSlashing(ctx, beaconState, slashing, slashFunc)
->>>>>>> d78428c4
 		if err != nil {
 			return nil, err
 		}
