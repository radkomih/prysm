--- conflicted
+++ resolved
@@ -12,13 +12,8 @@
         "//shared/hashutil:go_default_library",
         "//shared/mathutil:go_default_library",
         "//shared/params:go_default_library",
-<<<<<<< HEAD
-        "//shared/ssz:go_default_library",
-        "@com_github_gogo_protobuf//proto:go_default_library",
-=======
         "@com_github_gogo_protobuf//proto:go_default_library",
         "@com_github_prysmaticlabs_go_ssz//:go_default_library",
->>>>>>> fda0310e
     ],
 )
 
