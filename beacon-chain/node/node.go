--- conflicted
+++ resolved
@@ -499,13 +499,7 @@
 		ForkChoiceStore:         b.forkChoiceStore,
 		OpsService:              opsService,
 		StateGen:                b.stateGen,
-<<<<<<< HEAD
-		WspBlockRoot:            bRoot,
-		WspEpoch:                epoch,
 		SlasherAttestationsFeed: b.slasherAttestationsFeed,
-=======
-		WeakSubjectivityCheckpt: wsCheckpt,
->>>>>>> 3a7ce95d
 	})
 	if err != nil {
 		return errors.Wrap(err, "could not register blockchain service")
