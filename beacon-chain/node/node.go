--- conflicted
+++ resolved
@@ -803,11 +803,8 @@
 		AttestationReceiver:     chainService,
 		GenesisTimeFetcher:      chainService,
 		GenesisFetcher:          chainService,
-<<<<<<< HEAD
 		BlockBuilder:            b.fetchBuilderService(),
-=======
 		OptimisticModeFetcher:   chainService,
->>>>>>> 3d389020
 		AttestationsPool:        b.attestationPool,
 		ExitPool:                b.exitPool,
 		SlashingsPool:           b.slashingsPool,
