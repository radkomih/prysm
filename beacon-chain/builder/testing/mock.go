--- conflicted
+++ resolved
@@ -41,18 +41,14 @@
 		}
 		return w, s.ErrSubmitBlindedBlock
 	}
-<<<<<<< HEAD
 	if s.PayloadCapella != nil {
-		w, err := blocks.WrappedExecutionPayloadCapella(s.PayloadCapella, big.NewInt(0))
+		w, err := blocks.WrappedExecutionPayloadCapella(s.PayloadCapella, 0)
 		if err != nil {
 			return nil, errors.Wrap(err, "could not wrap capella payload")
 		}
 		return w, s.ErrSubmitBlindedBlock
 	}
-	w, err := blocks.WrappedExecutionPayloadDeneb(s.PayloadDeneb, big.NewInt(0))
-=======
-	w, err := blocks.WrappedExecutionPayloadCapella(s.PayloadCapella, 0)
->>>>>>> 73fea513
+	w, err := blocks.WrappedExecutionPayloadDeneb(s.PayloadDeneb, 0)
 	if err != nil {
 		return nil, errors.Wrap(err, "could not wrap deneb payload")
 	}
