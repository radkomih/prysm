package depositsnapshot

import (
	"encoding/hex"
	"fmt"
	"reflect"
	"testing"

	"github.com/prysmaticlabs/prysm/v4/container/trie"
	"github.com/prysmaticlabs/prysm/v4/encoding/bytesutil"
<<<<<<< HEAD
	v1 "github.com/prysmaticlabs/prysm/v4/proto/eth/v1"
=======
	ethpb "github.com/prysmaticlabs/prysm/v4/proto/prysm/v1alpha1"
>>>>>>> 060f7548
	"github.com/prysmaticlabs/prysm/v4/testing/assert"
	"github.com/prysmaticlabs/prysm/v4/testing/require"
)

func hexString(t *testing.T, hexStr string) [32]byte {
	t.Helper()
	b, err := hex.DecodeString(hexStr)
	require.NoError(t, err)
	if len(b) != 32 {
		assert.Equal(t, 32, len(b), "bad hash length, expected 32")
	}
	x := (*[32]byte)(b)
	return *x
}

func Test_create(t *testing.T) {
	tests := []struct {
		name   string
		leaves [][32]byte
		depth  uint64
		want   MerkleTreeNode
	}{
		{
			name:   "empty tree",
			leaves: nil,
			depth:  0,
			want:   &ZeroNode{},
		},
		{
			name:   "zero depth",
			leaves: [][32]byte{hexString(t, fmt.Sprintf("%064d", 0))},
			depth:  0,
			want:   &LeafNode{},
		},
		{
			name:   "depth of 1",
			leaves: [][32]byte{hexString(t, fmt.Sprintf("%064d", 0))},
			depth:  1,
			want:   &InnerNode{&LeafNode{}, &ZeroNode{}},
		},
	}
	for _, tt := range tests {
		t.Run(tt.name, func(t *testing.T) {
			if got := create(tt.leaves, tt.depth); !reflect.DeepEqual(got, tt.want) {
				require.DeepEqual(t, tt.want, got)
			}
		})
	}
}

func Test_fromSnapshotParts(t *testing.T) {
	tests := []struct {
		name      string
		finalized [][32]byte
	}{
		{
			name:      "multiple deposits and multiple Finalized",
			finalized: [][32]byte{hexString(t, fmt.Sprintf("%064d", 1)), hexString(t, fmt.Sprintf("%064d", 2))},
		},
	}
	for _, tt := range tests {
		t.Run(tt.name, func(t *testing.T) {
			test := NewDepositTree()
			for _, leaf := range tt.finalized {
				err := test.pushLeaf(leaf)
				require.NoError(t, err)
			}
			got, err := test.HashTreeRoot()
			require.NoError(t, err)

			transformed := make([][]byte, len(tt.finalized))
			for i := 0; i < len(tt.finalized); i++ {
				transformed[i] = bytesutil.SafeCopyBytes(tt.finalized[i][:])
			}
			generatedTrie, err := trie.GenerateTrieFromItems(transformed, 32)
			require.NoError(t, err)

			want, err := generatedTrie.HashTreeRoot()
			require.NoError(t, err)

			require.Equal(t, want, got)

			// Test finalization
<<<<<<< HEAD
			err = test.finalize(&v1.Eth1Data{
=======
			err = test.Finalize(&ethpb.Eth1Data{
>>>>>>> 060f7548
				DepositCount: 2,
			}, DepositContractDepth)
			require.NoError(t, err)
			sShot, err := test.GetSnapshot()
			require.NoError(t, err)
			got, err = sShot.CalculateRoot()
			require.NoError(t, err)

			require.Equal(t, 1, len(sShot.finalized))
			require.Equal(t, want, got)

			// Build from the snapshot once more
			recovered, err := fromSnapshot(sShot)
			require.NoError(t, err)
			got, err = recovered.HashTreeRoot()
			require.NoError(t, err)
			require.Equal(t, want, got)
		})
	}
}

func Test_generateProof(t *testing.T) {
	tests := []struct {
		name   string
		leaves uint64
	}{
		{
			name:   "1 leaf",
			leaves: 1,
		},
		{
			name:   "4 leaves",
			leaves: 4,
		},
		{
			name:   "10 leaves",
			leaves: 10,
		},
	}
	for _, tt := range tests {
		t.Run(tt.name, func(t *testing.T) {
			testCases, err := readTestCases()
			require.NoError(t, err)
			tree := NewDepositTree()
			for _, c := range testCases[:tt.leaves] {
				err = tree.pushLeaf(c.DepositDataRoot)
				require.NoError(t, err)
			}
			for i := uint64(0); i < tt.leaves; i++ {
				leaf, proof := generateProof(tree.tree, i, DepositContractDepth)
				require.Equal(t, leaf, testCases[i].DepositDataRoot)
				calcRoot := merkleRootFromBranch(leaf, proof, i)
				require.Equal(t, tree.tree.GetRoot(), calcRoot)
			}
		})
	}
}<|MERGE_RESOLUTION|>--- conflicted
+++ resolved
@@ -8,11 +8,7 @@
 
 	"github.com/prysmaticlabs/prysm/v4/container/trie"
 	"github.com/prysmaticlabs/prysm/v4/encoding/bytesutil"
-<<<<<<< HEAD
-	v1 "github.com/prysmaticlabs/prysm/v4/proto/eth/v1"
-=======
 	ethpb "github.com/prysmaticlabs/prysm/v4/proto/prysm/v1alpha1"
->>>>>>> 060f7548
 	"github.com/prysmaticlabs/prysm/v4/testing/assert"
 	"github.com/prysmaticlabs/prysm/v4/testing/require"
 )
@@ -96,11 +92,7 @@
 			require.Equal(t, want, got)
 
 			// Test finalization
-<<<<<<< HEAD
-			err = test.finalize(&v1.Eth1Data{
-=======
 			err = test.Finalize(&ethpb.Eth1Data{
->>>>>>> 060f7548
 				DepositCount: 2,
 			}, DepositContractDepth)
 			require.NoError(t, err)
