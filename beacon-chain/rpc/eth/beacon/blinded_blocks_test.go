package beacon

import (
	"context"
	"testing"

	"github.com/golang/mock/gomock"
	mock "github.com/prysmaticlabs/prysm/v4/beacon-chain/blockchain/testing"
	"github.com/prysmaticlabs/prysm/v4/beacon-chain/rpc/testutil"
	mockSync "github.com/prysmaticlabs/prysm/v4/beacon-chain/sync/initial-sync/testing"
<<<<<<< HEAD
	fieldparams "github.com/prysmaticlabs/prysm/v4/config/fieldparams"
=======
>>>>>>> 4bd7e8ae
	"github.com/prysmaticlabs/prysm/v4/config/params"
	"github.com/prysmaticlabs/prysm/v4/consensus-types/blocks"
	ethpbv1 "github.com/prysmaticlabs/prysm/v4/proto/eth/v1"
	ethpbv2 "github.com/prysmaticlabs/prysm/v4/proto/eth/v2"
	"github.com/prysmaticlabs/prysm/v4/proto/migration"
	"github.com/prysmaticlabs/prysm/v4/testing/assert"
	mock2 "github.com/prysmaticlabs/prysm/v4/testing/mock"
	"github.com/prysmaticlabs/prysm/v4/testing/require"
	"github.com/prysmaticlabs/prysm/v4/testing/util"
	"google.golang.org/grpc/metadata"
)

func TestServer_GetBlindedBlock(t *testing.T) {
	ctx := context.Background()

	t.Run("Phase 0", func(t *testing.T) {
		b := util.NewBeaconBlock()
		blk, err := blocks.NewSignedBeaconBlock(b)
		require.NoError(t, err)

		bs := &Server{
			FinalizationFetcher: &mock.ChainService{},
			Blocker:             &testutil.MockBlocker{BlockToReturn: blk},
		}

		expected, err := migration.V1Alpha1ToV1SignedBlock(b)
		require.NoError(t, err)
		resp, err := bs.GetBlindedBlock(ctx, &ethpbv1.BlockRequest{})
		require.NoError(t, err)
		phase0Block, ok := resp.Data.Message.(*ethpbv2.SignedBlindedBeaconBlockContainer_Phase0Block)
		require.Equal(t, true, ok)
		assert.DeepEqual(t, expected.Block, phase0Block.Phase0Block)
		assert.Equal(t, ethpbv2.Version_PHASE0, resp.Version)
	})
	t.Run("Altair", func(t *testing.T) {
		b := util.NewBeaconBlockAltair()
		blk, err := blocks.NewSignedBeaconBlock(b)
		require.NoError(t, err)

		bs := &Server{
			FinalizationFetcher: &mock.ChainService{},
			Blocker:             &testutil.MockBlocker{BlockToReturn: blk},
		}

		expected, err := migration.V1Alpha1BeaconBlockAltairToV2(b.Block)
		require.NoError(t, err)
		resp, err := bs.GetBlindedBlock(ctx, &ethpbv1.BlockRequest{})
		require.NoError(t, err)
		altairBlock, ok := resp.Data.Message.(*ethpbv2.SignedBlindedBeaconBlockContainer_AltairBlock)
		require.Equal(t, true, ok)
		assert.DeepEqual(t, expected, altairBlock.AltairBlock)
		assert.Equal(t, ethpbv2.Version_ALTAIR, resp.Version)
	})
	t.Run("Bellatrix", func(t *testing.T) {
		b := util.NewBlindedBeaconBlockBellatrix()
		blk, err := blocks.NewSignedBeaconBlock(b)
		require.NoError(t, err)

		mockChainService := &mock.ChainService{}
		bs := &Server{
			FinalizationFetcher:   mockChainService,
			Blocker:               &testutil.MockBlocker{BlockToReturn: blk},
			OptimisticModeFetcher: mockChainService,
		}

		expected, err := migration.V1Alpha1BeaconBlockBlindedBellatrixToV2Blinded(b.Block)
		require.NoError(t, err)
		resp, err := bs.GetBlindedBlock(ctx, &ethpbv1.BlockRequest{})
		require.NoError(t, err)
		bellatrixBlock, ok := resp.Data.Message.(*ethpbv2.SignedBlindedBeaconBlockContainer_BellatrixBlock)
		require.Equal(t, true, ok)
		assert.DeepEqual(t, expected, bellatrixBlock.BellatrixBlock)
		assert.Equal(t, ethpbv2.Version_BELLATRIX, resp.Version)
	})
	t.Run("Capella", func(t *testing.T) {
		b := util.NewBlindedBeaconBlockCapella()
		blk, err := blocks.NewSignedBeaconBlock(b)
		require.NoError(t, err)

		mockChainService := &mock.ChainService{}
		bs := &Server{
			FinalizationFetcher:   mockChainService,
			Blocker:               &testutil.MockBlocker{BlockToReturn: blk},
			OptimisticModeFetcher: mockChainService,
		}

		expected, err := migration.V1Alpha1BeaconBlockBlindedCapellaToV2Blinded(b.Block)
		require.NoError(t, err)
		resp, err := bs.GetBlindedBlock(ctx, &ethpbv1.BlockRequest{})
		require.NoError(t, err)
		capellaBlock, ok := resp.Data.Message.(*ethpbv2.SignedBlindedBeaconBlockContainer_CapellaBlock)
		require.Equal(t, true, ok)
		assert.DeepEqual(t, expected, capellaBlock.CapellaBlock)
		assert.Equal(t, ethpbv2.Version_CAPELLA, resp.Version)
	})
	t.Run("Deneb", func(t *testing.T) {
		b := util.NewBlindedBeaconBlockDeneb()
		blk, err := blocks.NewSignedBeaconBlock(b)
		require.NoError(t, err)

		mockChainService := &mock.ChainService{}
		bs := &Server{
			FinalizationFetcher:   mockChainService,
			Blocker:               &testutil.MockBlocker{BlockToReturn: blk},
			OptimisticModeFetcher: mockChainService,
		}

		expected, err := migration.V1Alpha1BeaconBlockBlindedDenebToV2Blinded(b.Block)
		require.NoError(t, err)
		resp, err := bs.GetBlindedBlock(ctx, &ethpbv1.BlockRequest{})
		require.NoError(t, err)
		capellaBlock, ok := resp.Data.Message.(*ethpbv2.SignedBlindedBeaconBlockContainer_DenebBlock)
		require.Equal(t, true, ok)
		assert.DeepEqual(t, expected, capellaBlock.DenebBlock)
		assert.Equal(t, ethpbv2.Version_Deneb, resp.Version)
	})
	t.Run("execution optimistic", func(t *testing.T) {
		b := util.NewBlindedBeaconBlockBellatrix()
		blk, err := blocks.NewSignedBeaconBlock(b)
		require.NoError(t, err)
		r, err := blk.Block().HashTreeRoot()
		require.NoError(t, err)

		mockChainService := &mock.ChainService{
			OptimisticRoots: map[[32]byte]bool{r: true},
		}
		bs := &Server{
			FinalizationFetcher:   mockChainService,
			Blocker:               &testutil.MockBlocker{BlockToReturn: blk},
			OptimisticModeFetcher: mockChainService,
		}

		resp, err := bs.GetBlindedBlock(ctx, &ethpbv1.BlockRequest{})
		require.NoError(t, err)
		assert.Equal(t, true, resp.ExecutionOptimistic)
	})
	t.Run("finalized", func(t *testing.T) {
		b := util.NewBeaconBlock()
		blk, err := blocks.NewSignedBeaconBlock(b)
		require.NoError(t, err)
		root, err := blk.Block().HashTreeRoot()
		require.NoError(t, err)

		mockChainService := &mock.ChainService{
			FinalizedRoots: map[[32]byte]bool{root: true},
		}
		bs := &Server{
			FinalizationFetcher: mockChainService,
			Blocker:             &testutil.MockBlocker{BlockToReturn: blk},
		}

		resp, err := bs.GetBlindedBlock(ctx, &ethpbv1.BlockRequest{BlockId: root[:]})
		require.NoError(t, err)
		assert.Equal(t, true, resp.Finalized)
	})
	t.Run("not finalized", func(t *testing.T) {
		b := util.NewBeaconBlock()
		blk, err := blocks.NewSignedBeaconBlock(b)
		require.NoError(t, err)
		root, err := blk.Block().HashTreeRoot()
		require.NoError(t, err)

		mockChainService := &mock.ChainService{
			FinalizedRoots: map[[32]byte]bool{root: false},
		}
		bs := &Server{
			FinalizationFetcher: mockChainService,
			Blocker:             &testutil.MockBlocker{BlockToReturn: blk},
		}

		resp, err := bs.GetBlindedBlock(ctx, &ethpbv1.BlockRequest{BlockId: root[:]})
		require.NoError(t, err)
		assert.Equal(t, false, resp.Finalized)
	})
}

func TestServer_GetBlindedBlockSSZ(t *testing.T) {
	ctx := context.Background()

	t.Run("Phase 0", func(t *testing.T) {
		b := util.NewBeaconBlock()
		blk, err := blocks.NewSignedBeaconBlock(b)
		require.NoError(t, err)

		bs := &Server{
			FinalizationFetcher: &mock.ChainService{},
			Blocker:             &testutil.MockBlocker{BlockToReturn: blk},
		}

		expected, err := blk.MarshalSSZ()
		require.NoError(t, err)
		resp, err := bs.GetBlindedBlockSSZ(ctx, &ethpbv1.BlockRequest{})
		require.NoError(t, err)
		assert.NotNil(t, resp)
		assert.DeepEqual(t, expected, resp.Data)
		assert.Equal(t, ethpbv2.Version_PHASE0, resp.Version)
	})
	t.Run("Altair", func(t *testing.T) {
		b := util.NewBeaconBlockAltair()
		blk, err := blocks.NewSignedBeaconBlock(b)
		require.NoError(t, err)

		bs := &Server{
			FinalizationFetcher: &mock.ChainService{},
			Blocker:             &testutil.MockBlocker{BlockToReturn: blk},
		}

		expected, err := blk.MarshalSSZ()
		require.NoError(t, err)
		resp, err := bs.GetBlindedBlockSSZ(ctx, &ethpbv1.BlockRequest{})
		require.NoError(t, err)
		assert.NotNil(t, resp)
		assert.DeepEqual(t, expected, resp.Data)
		assert.Equal(t, ethpbv2.Version_ALTAIR, resp.Version)
	})
	t.Run("Bellatrix", func(t *testing.T) {
		b := util.NewBlindedBeaconBlockBellatrix()
		blk, err := blocks.NewSignedBeaconBlock(b)
		require.NoError(t, err)

		mockChainService := &mock.ChainService{}
		bs := &Server{
			FinalizationFetcher:   mockChainService,
			Blocker:               &testutil.MockBlocker{BlockToReturn: blk},
			OptimisticModeFetcher: mockChainService,
		}

		expected, err := blk.MarshalSSZ()
		require.NoError(t, err)
		resp, err := bs.GetBlindedBlockSSZ(ctx, &ethpbv1.BlockRequest{})
		require.NoError(t, err)
		assert.NotNil(t, resp)
		assert.DeepEqual(t, expected, resp.Data)
		assert.Equal(t, ethpbv2.Version_BELLATRIX, resp.Version)
	})
	t.Run("Capella", func(t *testing.T) {
		b := util.NewBlindedBeaconBlockCapella()
		blk, err := blocks.NewSignedBeaconBlock(b)
		require.NoError(t, err)

		mockChainService := &mock.ChainService{}
		bs := &Server{
			FinalizationFetcher:   mockChainService,
			Blocker:               &testutil.MockBlocker{BlockToReturn: blk},
			OptimisticModeFetcher: mockChainService,
		}

		expected, err := blk.MarshalSSZ()
		require.NoError(t, err)
		resp, err := bs.GetBlindedBlockSSZ(ctx, &ethpbv1.BlockRequest{})
		require.NoError(t, err)
		assert.NotNil(t, resp)
		assert.DeepEqual(t, expected, resp.Data)
		assert.Equal(t, ethpbv2.Version_CAPELLA, resp.Version)
	})
	t.Run("Deneb", func(t *testing.T) {
		b := util.NewBlindedBeaconBlockDeneb()
		blk, err := blocks.NewSignedBeaconBlock(b)
		require.NoError(t, err)

		mockChainService := &mock.ChainService{}
		bs := &Server{
			FinalizationFetcher:   mockChainService,
			Blocker:               &testutil.MockBlocker{BlockToReturn: blk},
			OptimisticModeFetcher: mockChainService,
		}

		expected, err := blk.MarshalSSZ()
		require.NoError(t, err)
		resp, err := bs.GetBlindedBlockSSZ(ctx, &ethpbv1.BlockRequest{})
		require.NoError(t, err)
		assert.NotNil(t, resp)
		assert.DeepEqual(t, expected, resp.Data)
		assert.Equal(t, ethpbv2.Version_Deneb, resp.Version)
	})
	t.Run("execution optimistic", func(t *testing.T) {
		b := util.NewBlindedBeaconBlockBellatrix()
		blk, err := blocks.NewSignedBeaconBlock(b)
		require.NoError(t, err)
		r, err := blk.Block().HashTreeRoot()
		require.NoError(t, err)

		mockChainService := &mock.ChainService{
			OptimisticRoots: map[[32]byte]bool{r: true},
		}
		bs := &Server{
			FinalizationFetcher:   mockChainService,
			Blocker:               &testutil.MockBlocker{BlockToReturn: blk},
			OptimisticModeFetcher: mockChainService,
		}

		resp, err := bs.GetBlindedBlockSSZ(ctx, &ethpbv1.BlockRequest{})
		require.NoError(t, err)
		assert.Equal(t, true, resp.ExecutionOptimistic)
	})
	t.Run("finalized", func(t *testing.T) {
		b := util.NewBeaconBlock()
		blk, err := blocks.NewSignedBeaconBlock(b)
		require.NoError(t, err)
		root, err := blk.Block().HashTreeRoot()
		require.NoError(t, err)

		mockChainService := &mock.ChainService{
			FinalizedRoots: map[[32]byte]bool{root: true},
		}
		bs := &Server{
			FinalizationFetcher: mockChainService,
			Blocker:             &testutil.MockBlocker{BlockToReturn: blk},
		}

		resp, err := bs.GetBlindedBlockSSZ(ctx, &ethpbv1.BlockRequest{BlockId: root[:]})
		require.NoError(t, err)
		assert.Equal(t, true, resp.Finalized)
	})
	t.Run("not finalized", func(t *testing.T) {
		b := util.NewBeaconBlock()
		blk, err := blocks.NewSignedBeaconBlock(b)
		require.NoError(t, err)
		root, err := blk.Block().HashTreeRoot()
		require.NoError(t, err)

		mockChainService := &mock.ChainService{
			FinalizedRoots: map[[32]byte]bool{root: false},
		}
		bs := &Server{
			FinalizationFetcher: mockChainService,
			Blocker:             &testutil.MockBlocker{BlockToReturn: blk},
		}

		resp, err := bs.GetBlindedBlockSSZ(ctx, &ethpbv1.BlockRequest{BlockId: root[:]})
		require.NoError(t, err)
		assert.Equal(t, false, resp.Finalized)
	})
}

func TestServer_SubmitBlindedBlockSSZ(t *testing.T) {
	ctrl := gomock.NewController(t)
	ctx := context.Background()

	t.Run("Phase 0", func(t *testing.T) {
		v1alpha1Server := mock2.NewMockBeaconNodeValidatorServer(ctrl)
		v1alpha1Server.EXPECT().ProposeBeaconBlock(gomock.Any(), gomock.Any())
		server := &Server{
			V1Alpha1ValidatorServer: v1alpha1Server,
			SyncChecker:             &mockSync.Sync{IsSyncing: false},
		}

		b := util.NewBeaconBlock()
		ssz, err := b.MarshalSSZ()
		require.NoError(t, err)
		blockReq := &ethpbv2.SSZContainer{
			Data: ssz,
		}
		md := metadata.MD{}
		md.Set(versionHeader, "phase0")
		sszCtx := metadata.NewIncomingContext(ctx, md)
		_, err = server.SubmitBlindedBlockSSZ(sszCtx, blockReq)
		assert.NoError(t, err)
	})
	t.Run("Altair", func(t *testing.T) {
		v1alpha1Server := mock2.NewMockBeaconNodeValidatorServer(ctrl)
		v1alpha1Server.EXPECT().ProposeBeaconBlock(gomock.Any(), gomock.Any())
		server := &Server{
			V1Alpha1ValidatorServer: v1alpha1Server,
			SyncChecker:             &mockSync.Sync{IsSyncing: false},
		}

		b := util.NewBeaconBlockAltair()
		b.Block.Slot = params.BeaconConfig().SlotsPerEpoch.Mul(uint64(params.BeaconConfig().AltairForkEpoch))
		ssz, err := b.MarshalSSZ()
		require.NoError(t, err)
		blockReq := &ethpbv2.SSZContainer{
			Data: ssz,
		}
		md := metadata.MD{}
		md.Set(versionHeader, "altair")
		sszCtx := metadata.NewIncomingContext(ctx, md)
		_, err = server.SubmitBlindedBlockSSZ(sszCtx, blockReq)
		assert.NoError(t, err)
	})
	t.Run("Bellatrix", func(t *testing.T) {
		v1alpha1Server := mock2.NewMockBeaconNodeValidatorServer(ctrl)
		v1alpha1Server.EXPECT().ProposeBeaconBlock(gomock.Any(), gomock.Any())
		server := &Server{
			V1Alpha1ValidatorServer: v1alpha1Server,
			SyncChecker:             &mockSync.Sync{IsSyncing: false},
		}

		b := util.NewBlindedBeaconBlockBellatrix()
		b.Block.Slot = params.BeaconConfig().SlotsPerEpoch.Mul(uint64(params.BeaconConfig().BellatrixForkEpoch))
		ssz, err := b.MarshalSSZ()
		require.NoError(t, err)
		blockReq := &ethpbv2.SSZContainer{
			Data: ssz,
		}
		md := metadata.MD{}
		md.Set(versionHeader, "bellatrix")
		sszCtx := metadata.NewIncomingContext(ctx, md)
		_, err = server.SubmitBlindedBlockSSZ(sszCtx, blockReq)
		assert.NoError(t, err)
	})
	t.Run("Bellatrix full", func(t *testing.T) {
		server := &Server{
			SyncChecker: &mockSync.Sync{IsSyncing: false},
		}

		b := util.NewBeaconBlockBellatrix()
		b.Block.Slot = params.BeaconConfig().SlotsPerEpoch.Mul(uint64(params.BeaconConfig().BellatrixForkEpoch))
		ssz, err := b.MarshalSSZ()
		require.NoError(t, err)
		blockReq := &ethpbv2.SSZContainer{
			Data: ssz,
		}
		md := metadata.MD{}
		md.Set(versionHeader, "bellatrix")
		sszCtx := metadata.NewIncomingContext(ctx, md)
		_, err = server.SubmitBlindedBlockSSZ(sszCtx, blockReq)
		assert.NotNil(t, err)
	})
	t.Run("Capella", func(t *testing.T) {
		v1alpha1Server := mock2.NewMockBeaconNodeValidatorServer(ctrl)
		v1alpha1Server.EXPECT().ProposeBeaconBlock(gomock.Any(), gomock.Any())
		server := &Server{
			V1Alpha1ValidatorServer: v1alpha1Server,
			SyncChecker:             &mockSync.Sync{IsSyncing: false},
		}

		b := util.NewBlindedBeaconBlockCapella()
		b.Block.Slot = params.BeaconConfig().SlotsPerEpoch.Mul(uint64(params.BeaconConfig().CapellaForkEpoch))
		ssz, err := b.MarshalSSZ()
		require.NoError(t, err)
		blockReq := &ethpbv2.SSZContainer{
			Data: ssz,
		}
		md := metadata.MD{}
		md.Set(versionHeader, "capella")
		sszCtx := metadata.NewIncomingContext(ctx, md)
		_, err = server.SubmitBlindedBlockSSZ(sszCtx, blockReq)
		assert.NoError(t, err)
	})
	t.Run("Capella full", func(t *testing.T) {
		server := &Server{
			SyncChecker: &mockSync.Sync{IsSyncing: false},
		}

		b := util.NewBeaconBlockCapella()
		b.Block.Slot = params.BeaconConfig().SlotsPerEpoch.Mul(uint64(params.BeaconConfig().CapellaForkEpoch))
		ssz, err := b.MarshalSSZ()
		require.NoError(t, err)
		blockReq := &ethpbv2.SSZContainer{
			Data: ssz,
		}
		md := metadata.MD{}
		md.Set(versionHeader, "capella")
		sszCtx := metadata.NewIncomingContext(ctx, md)
		_, err = server.SubmitBlindedBlockSSZ(sszCtx, blockReq)
		assert.NotNil(t, err)
	})
	t.Run("sync not ready", func(t *testing.T) {
		chainService := &mock.ChainService{}
		v1Server := &Server{
			SyncChecker:           &mockSync.Sync{IsSyncing: true},
			HeadFetcher:           chainService,
			TimeFetcher:           chainService,
			OptimisticModeFetcher: chainService,
		}
		_, err := v1Server.SubmitBlindedBlockSSZ(context.Background(), nil)
		require.ErrorContains(t, "Syncing to latest head", err)
	})
}

func TestSubmitBlindedBlock(t *testing.T) {
	ctrl := gomock.NewController(t)

	t.Run("Phase 0", func(t *testing.T) {
		v1alpha1Server := mock2.NewMockBeaconNodeValidatorServer(ctrl)
		v1alpha1Server.EXPECT().ProposeBeaconBlock(gomock.Any(), gomock.Any())
		server := &Server{
			V1Alpha1ValidatorServer: v1alpha1Server,
			SyncChecker:             &mockSync.Sync{IsSyncing: false},
		}

		blockReq := &ethpbv2.SignedBlindedBeaconBlockContainer{
			Message:   &ethpbv2.SignedBlindedBeaconBlockContainer_Phase0Block{Phase0Block: &ethpbv1.BeaconBlock{}},
			Signature: []byte("sig"),
		}
		_, err := server.SubmitBlindedBlock(context.Background(), blockReq)
		assert.NoError(t, err)
	})
	t.Run("Altair", func(t *testing.T) {
		v1alpha1Server := mock2.NewMockBeaconNodeValidatorServer(ctrl)
		v1alpha1Server.EXPECT().ProposeBeaconBlock(gomock.Any(), gomock.Any())
		server := &Server{
			V1Alpha1ValidatorServer: v1alpha1Server,
			SyncChecker:             &mockSync.Sync{IsSyncing: false},
		}

		blockReq := &ethpbv2.SignedBlindedBeaconBlockContainer{
			Message:   &ethpbv2.SignedBlindedBeaconBlockContainer_AltairBlock{AltairBlock: &ethpbv2.BeaconBlockAltair{}},
			Signature: []byte("sig"),
		}
		_, err := server.SubmitBlindedBlock(context.Background(), blockReq)
		assert.NoError(t, err)
	})
	t.Run("Bellatrix", func(t *testing.T) {
		v1alpha1Server := mock2.NewMockBeaconNodeValidatorServer(ctrl)
<<<<<<< HEAD
=======
		v1alpha1Server.EXPECT().ProposeBeaconBlock(gomock.Any(), gomock.Any())
		server := &Server{
			V1Alpha1ValidatorServer: v1alpha1Server,
			SyncChecker:             &mockSync.Sync{IsSyncing: false},
>>>>>>> 4bd7e8ae
		}

		blockReq := &ethpbv2.SignedBlindedBeaconBlockContainer{
			Message:   &ethpbv2.SignedBlindedBeaconBlockContainer_BellatrixBlock{BellatrixBlock: &ethpbv2.BlindedBeaconBlockBellatrix{}},
			Signature: []byte("sig"),
		}
		_, err := server.SubmitBlindedBlock(context.Background(), blockReq)
		assert.NoError(t, err)
	})
	t.Run("Capella", func(t *testing.T) {
		v1alpha1Server := mock2.NewMockBeaconNodeValidatorServer(ctrl)
		v1alpha1Server.EXPECT().ProposeBeaconBlock(gomock.Any(), gomock.Any())
		server := &Server{
			V1Alpha1ValidatorServer: v1alpha1Server,
			SyncChecker:             &mockSync.Sync{IsSyncing: false},
		}

		blockReq := &ethpbv2.SignedBlindedBeaconBlockContainer{
			Message:   &ethpbv2.SignedBlindedBeaconBlockContainer_CapellaBlock{CapellaBlock: &ethpbv2.BlindedBeaconBlockCapella{}},
			Signature: []byte("sig"),
		}
		_, err := server.SubmitBlindedBlock(context.Background(), blockReq)
		assert.NoError(t, err)
	})
	t.Run("sync not ready", func(t *testing.T) {
		chainService := &mock.ChainService{}
		v1Server := &Server{
			SyncChecker:           &mockSync.Sync{IsSyncing: true},
			HeadFetcher:           chainService,
			TimeFetcher:           chainService,
			OptimisticModeFetcher: chainService,
		}
		_, err := v1Server.SubmitBlindedBlock(context.Background(), nil)
		require.ErrorContains(t, "Syncing to latest head", err)
	})
<<<<<<< HEAD
}

func emptyPayload() *enginev1.ExecutionPayload {
	return &enginev1.ExecutionPayload{
		ParentHash:    make([]byte, fieldparams.RootLength),
		FeeRecipient:  make([]byte, fieldparams.FeeRecipientLength),
		StateRoot:     make([]byte, fieldparams.RootLength),
		ReceiptsRoot:  make([]byte, fieldparams.RootLength),
		LogsBloom:     make([]byte, fieldparams.LogsBloomLength),
		PrevRandao:    make([]byte, fieldparams.RootLength),
		BaseFeePerGas: make([]byte, fieldparams.RootLength),
		BlockHash:     make([]byte, fieldparams.RootLength),
		Transactions:  make([][]byte, 0),
		ExtraData:     make([]byte, 0),
	}
}

func emptyPayloadCapella() *enginev1.ExecutionPayloadCapella {
	return &enginev1.ExecutionPayloadCapella{
		ParentHash:    make([]byte, fieldparams.RootLength),
		FeeRecipient:  make([]byte, fieldparams.FeeRecipientLength),
		StateRoot:     make([]byte, fieldparams.RootLength),
		ReceiptsRoot:  make([]byte, fieldparams.RootLength),
		LogsBloom:     make([]byte, fieldparams.LogsBloomLength),
		PrevRandao:    make([]byte, fieldparams.RootLength),
		BaseFeePerGas: make([]byte, fieldparams.RootLength),
		BlockHash:     make([]byte, fieldparams.RootLength),
		Transactions:  make([][]byte, 0),
		Withdrawals:   make([]*enginev1.Withdrawal, 0),
		ExtraData:     make([]byte, 0),
	}
}

func emptyPayloadDeneb() *enginev1.ExecutionPayloadDeneb {
	return &enginev1.ExecutionPayloadDeneb{
		ParentHash:    make([]byte, fieldparams.RootLength),
		FeeRecipient:  make([]byte, fieldparams.FeeRecipientLength),
		StateRoot:     make([]byte, fieldparams.RootLength),
		ReceiptsRoot:  make([]byte, fieldparams.RootLength),
		LogsBloom:     make([]byte, fieldparams.LogsBloomLength),
		PrevRandao:    make([]byte, fieldparams.RootLength),
		BaseFeePerGas: make([]byte, fieldparams.RootLength),
		BlockHash:     make([]byte, fieldparams.RootLength),
		Transactions:  make([][]byte, 0),
		Withdrawals:   make([]*enginev1.Withdrawal, 0),
		ExtraData:     make([]byte, 0),
		ExcessDataGas: make([]byte, 32),
	}
=======
>>>>>>> 4bd7e8ae
}<|MERGE_RESOLUTION|>--- conflicted
+++ resolved
@@ -8,12 +8,10 @@
 	mock "github.com/prysmaticlabs/prysm/v4/beacon-chain/blockchain/testing"
 	"github.com/prysmaticlabs/prysm/v4/beacon-chain/rpc/testutil"
 	mockSync "github.com/prysmaticlabs/prysm/v4/beacon-chain/sync/initial-sync/testing"
-<<<<<<< HEAD
 	fieldparams "github.com/prysmaticlabs/prysm/v4/config/fieldparams"
-=======
->>>>>>> 4bd7e8ae
 	"github.com/prysmaticlabs/prysm/v4/config/params"
 	"github.com/prysmaticlabs/prysm/v4/consensus-types/blocks"
+	enginev1 "github.com/prysmaticlabs/prysm/v4/proto/engine/v1"
 	ethpbv1 "github.com/prysmaticlabs/prysm/v4/proto/eth/v1"
 	ethpbv2 "github.com/prysmaticlabs/prysm/v4/proto/eth/v2"
 	"github.com/prysmaticlabs/prysm/v4/proto/migration"
@@ -518,13 +516,10 @@
 	})
 	t.Run("Bellatrix", func(t *testing.T) {
 		v1alpha1Server := mock2.NewMockBeaconNodeValidatorServer(ctrl)
-<<<<<<< HEAD
-=======
-		v1alpha1Server.EXPECT().ProposeBeaconBlock(gomock.Any(), gomock.Any())
-		server := &Server{
-			V1Alpha1ValidatorServer: v1alpha1Server,
-			SyncChecker:             &mockSync.Sync{IsSyncing: false},
->>>>>>> 4bd7e8ae
+		v1alpha1Server.EXPECT().ProposeBeaconBlock(gomock.Any(), gomock.Any())
+		server := &Server{
+			V1Alpha1ValidatorServer: v1alpha1Server,
+			SyncChecker:             &mockSync.Sync{IsSyncing: false},
 		}
 
 		blockReq := &ethpbv2.SignedBlindedBeaconBlockContainer{
@@ -560,7 +555,6 @@
 		_, err := v1Server.SubmitBlindedBlock(context.Background(), nil)
 		require.ErrorContains(t, "Syncing to latest head", err)
 	})
-<<<<<<< HEAD
 }
 
 func emptyPayload() *enginev1.ExecutionPayload {
@@ -609,6 +603,4 @@
 		ExtraData:     make([]byte, 0),
 		ExcessDataGas: make([]byte, 32),
 	}
-=======
->>>>>>> 4bd7e8ae
 }