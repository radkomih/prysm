--- conflicted
+++ resolved
@@ -215,7 +215,6 @@
 				}
 
 				blk.ExecutionPayloadV2 = p
-<<<<<<< HEAD
 
 				blk.BlobsKzg = blobsBundle.KzgCommitments
 				aggregatedProof, err := eth.ComputeAggregateKZGProof(blobs.BlobsSequenceImpl(blobsBundle.Blobs))
@@ -229,10 +228,7 @@
 					AggregatedProof: aggregatedProof[:],
 				})
 
-				changes, err := vs.BLSChangesPool.BLSToExecChangesForInclusion()
-=======
 				changes, err := vs.BLSChangesPool.BLSToExecChangesForInclusion(head)
->>>>>>> b0601580
 				if err != nil {
 					return nil, errors.Wrap(err, "could not pack BLSToExecutionChanges")
 				}
