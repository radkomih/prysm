package validator

import (
	"context"
	"encoding/hex"
	"fmt"
	"strings"
	"sync"
	"time"

	"github.com/ethereum/go-ethereum/common"
	"github.com/ethereum/go-ethereum/common/hexutil"
	"github.com/ethereum/go-ethereum/core/types"
	emptypb "github.com/golang/protobuf/ptypes/empty"
	"github.com/pkg/errors"
	"github.com/prysmaticlabs/prysm/v4/beacon-chain/blockchain"
	"github.com/prysmaticlabs/prysm/v4/beacon-chain/builder"
	"github.com/prysmaticlabs/prysm/v4/beacon-chain/core/feed"
	blockfeed "github.com/prysmaticlabs/prysm/v4/beacon-chain/core/feed/block"
	"github.com/prysmaticlabs/prysm/v4/beacon-chain/core/helpers"
	"github.com/prysmaticlabs/prysm/v4/beacon-chain/core/transition"
	"github.com/prysmaticlabs/prysm/v4/beacon-chain/core/transition/interop"
	"github.com/prysmaticlabs/prysm/v4/beacon-chain/db/kv"
	"github.com/prysmaticlabs/prysm/v4/beacon-chain/state"
	"github.com/prysmaticlabs/prysm/v4/config/features"
	"github.com/prysmaticlabs/prysm/v4/config/params"
	"github.com/prysmaticlabs/prysm/v4/consensus-types/blocks"
	"github.com/prysmaticlabs/prysm/v4/consensus-types/interfaces"
	"github.com/prysmaticlabs/prysm/v4/consensus-types/primitives"
	"github.com/prysmaticlabs/prysm/v4/encoding/bytesutil"
	ethpb "github.com/prysmaticlabs/prysm/v4/proto/prysm/v1alpha1"
	"github.com/prysmaticlabs/prysm/v4/runtime/version"
	"github.com/prysmaticlabs/prysm/v4/time/slots"
	"github.com/sirupsen/logrus"
	"go.opencensus.io/trace"
	"google.golang.org/grpc/codes"
	"google.golang.org/grpc/status"
)

// eth1DataNotification is a latch to stop flooding logs with the same warning.
var eth1DataNotification bool

const (
	// CouldNotDecodeBlock means that a signed beacon block couldn't be created from the block present in the request.
	CouldNotDecodeBlock = "Could not decode block"
	eth1dataTimeout     = 2 * time.Second
)

// GetBeaconBlock is called by a proposer during its assigned slot to request a block to sign
// by passing in the slot and the signed randao reveal of the slot.
func (vs *Server) GetBeaconBlock(ctx context.Context, req *ethpb.BlockRequest) (*ethpb.GenericBeaconBlock, error) {
	ctx, span := trace.StartSpan(ctx, "ProposerServer.GetBeaconBlock")
	defer span.End()
	span.AddAttributes(trace.Int64Attribute("slot", int64(req.Slot)))

	// A syncing validator should not produce a block.
	if vs.SyncChecker.Syncing() {
		return nil, status.Error(codes.Unavailable, "Syncing to latest head, not ready to respond")
	}

	// process attestations and update head in forkchoice
	vs.ForkchoiceFetcher.UpdateHead(ctx, vs.TimeFetcher.CurrentSlot())
	headRoot := vs.ForkchoiceFetcher.CachedHeadRoot()
	parentRoot := vs.ForkchoiceFetcher.GetProposerHead()
	if parentRoot != headRoot {
		blockchain.LateBlockAttemptedReorgCount.Inc()
	}

	// An optimistic validator MUST NOT produce a block (i.e., sign across the DOMAIN_BEACON_PROPOSER domain).
	if slots.ToEpoch(req.Slot) >= params.BeaconConfig().BellatrixForkEpoch {
		if err := vs.optimisticStatus(ctx); err != nil {
			return nil, status.Errorf(codes.Unavailable, "Validator is not ready to propose: %v", err)
		}
	}

	sBlk, err := getEmptyBlock(req.Slot)
	if err != nil {
		return nil, status.Errorf(codes.Internal, "Could not prepare block: %v", err)
	}
	head, err := vs.HeadFetcher.HeadState(ctx)
	if err != nil {
		return nil, status.Errorf(codes.Internal, "Could not get head state: %v", err)
	}
	head, err = transition.ProcessSlotsUsingNextSlotCache(ctx, head, parentRoot[:], req.Slot)
	if err != nil {
		return nil, status.Errorf(codes.Internal, "Could not process slots up to %d: %v", req.Slot, err)
	}

	// Set slot, graffiti, randao reveal, and parent root.
	sBlk.SetSlot(req.Slot)
	sBlk.SetGraffiti(req.Graffiti)
	sBlk.SetRandaoReveal(req.RandaoReveal)
	sBlk.SetParentRoot(parentRoot[:])

	// Set proposer index.
	idx, err := helpers.BeaconProposerIndex(ctx, head)
	if err != nil {
		return nil, fmt.Errorf("could not calculate proposer index %v", err)
	}
	sBlk.SetProposerIndex(idx)

	if features.Get().BuildBlockParallel {
		if err := vs.BuildBlockParallel(ctx, sBlk, head); err != nil {
			return nil, errors.Wrap(err, "could not build block in parallel")
		}
	} else {
		// Set eth1 data.
		eth1Data, err := vs.eth1DataMajorityVote(ctx, head)
		if err != nil {
			eth1Data = &ethpb.Eth1Data{DepositRoot: params.BeaconConfig().ZeroHash[:], BlockHash: params.BeaconConfig().ZeroHash[:]}
			log.WithError(err).Error("Could not get eth1data")
		}
		sBlk.SetEth1Data(eth1Data)

		// Set deposit and attestation.
		deposits, atts, err := vs.packDepositsAndAttestations(ctx, head, eth1Data) // TODO: split attestations and deposits
		if err != nil {
			sBlk.SetDeposits([]*ethpb.Deposit{})
			sBlk.SetAttestations([]*ethpb.Attestation{})
			log.WithError(err).Error("Could not pack deposits and attestations")
		} else {
			sBlk.SetDeposits(deposits)
			sBlk.SetAttestations(atts)
		}

		// Set slashings.
		validProposerSlashings, validAttSlashings := vs.getSlashings(ctx, head)
		sBlk.SetProposerSlashings(validProposerSlashings)
		sBlk.SetAttesterSlashings(validAttSlashings)

		// Set exits.
		sBlk.SetVoluntaryExits(vs.getExits(head, req.Slot))

		// Set sync aggregate. New in Altair.
		vs.setSyncAggregate(ctx, sBlk)

<<<<<<< HEAD
	// Set execution data. New in Bellatrix.
	blobs, err := vs.setExecutionData(ctx, sBlk, head)
	if err != nil {
		return nil, status.Errorf(codes.Internal, "Could not set execution data: %v", err)
	}
=======
		// Set execution data. New in Bellatrix.
		if err := vs.setExecutionData(ctx, sBlk, head); err != nil {
			return nil, status.Errorf(codes.Internal, "Could not set execution data: %v", err)
		}
>>>>>>> 4bd7e8ae

		// Set bls to execution change. New in Capella.
		vs.setBlsToExecData(sBlk, head)
	}

	sr, err := vs.computeStateRoot(ctx, sBlk)
	if err != nil {
		interop.WriteBlockToDisk(sBlk, true /*failed*/)
		return nil, status.Errorf(codes.Internal, "Could not compute state root: %v", err)
	}
	sBlk.SetStateRoot(sr)

	pb, err := sBlk.Block().Proto()
	if err != nil {
		return nil, status.Errorf(codes.Internal, "Could not convert block to proto: %v", err)
	}
	if slots.ToEpoch(req.Slot) >= params.BeaconConfig().DenebForkEpoch {
		blk, ok := pb.(*ethpb.BeaconBlockDeneb)
		if !ok {
			return nil, status.Errorf(codes.Internal, "Could not cast block to BeaconBlockDeneb")
		}
		br, err := blk.HashTreeRoot()
		if err != nil {
			return nil, status.Errorf(codes.Internal, "Could not get block root: %v", err)
		}

		// TODO: Better error handling. If something is wrong with the blob, we don't want to fail block production. Also should check if the kzg commitment matches.
		validatorBlobs := make([]*ethpb.BlobSidecar, len(blk.Body.BlobKzgCommitments))
		var gethBlobs types.Blobs
		for _, b := range blobs {
			var gethBlob types.Blob
			copy(gethBlob[:], b.Data)
			gethBlobs = append(gethBlobs, gethBlob)
		}
		commitments, _, proofs, err := gethBlobs.ComputeCommitmentsAndProofs()
		if err != nil {
			return nil, status.Errorf(codes.Internal, "Could not compute commitments and proofs: %v", err)
		}
		for i, b := range blobs {
			validatorBlobs[i] = &ethpb.BlobSidecar{
				BlockRoot:       br[:],
				Index:           uint64(i),
				Slot:            blk.Slot,
				BlockParentRoot: blk.ParentRoot,
				ProposerIndex:   blk.ProposerIndex,
				Blob:            b.Data,
				KzgCommitment:   commitments[i][:],
				KzgProof:        proofs[i][:],
			}
		}
		blkAndBlobs := &ethpb.BeaconBlockDenebAndBlobs{
			Block: blk,
			Blobs: validatorBlobs,
		}
		return &ethpb.GenericBeaconBlock{Block: &ethpb.GenericBeaconBlock_Deneb{Deneb: blkAndBlobs}}, nil
	}
	if slots.ToEpoch(req.Slot) >= params.BeaconConfig().CapellaForkEpoch {
		if sBlk.IsBlinded() {
			return &ethpb.GenericBeaconBlock{Block: &ethpb.GenericBeaconBlock_BlindedCapella{BlindedCapella: pb.(*ethpb.BlindedBeaconBlockCapella)}}, nil
		}
		return &ethpb.GenericBeaconBlock{Block: &ethpb.GenericBeaconBlock_Capella{Capella: pb.(*ethpb.BeaconBlockCapella)}}, nil
	}
	if slots.ToEpoch(req.Slot) >= params.BeaconConfig().BellatrixForkEpoch {
		if sBlk.IsBlinded() {
			return &ethpb.GenericBeaconBlock{Block: &ethpb.GenericBeaconBlock_BlindedBellatrix{BlindedBellatrix: pb.(*ethpb.BlindedBeaconBlockBellatrix)}}, nil
		}
		return &ethpb.GenericBeaconBlock{Block: &ethpb.GenericBeaconBlock_Bellatrix{Bellatrix: pb.(*ethpb.BeaconBlockBellatrix)}}, nil
	}
	if slots.ToEpoch(req.Slot) >= params.BeaconConfig().AltairForkEpoch {
		return &ethpb.GenericBeaconBlock{Block: &ethpb.GenericBeaconBlock_Altair{Altair: pb.(*ethpb.BeaconBlockAltair)}}, nil
	}
	return &ethpb.GenericBeaconBlock{Block: &ethpb.GenericBeaconBlock_Phase0{Phase0: pb.(*ethpb.BeaconBlock)}}, nil
}

func (vs *Server) BuildBlockParallel(ctx context.Context, sBlk interfaces.SignedBeaconBlock, head state.BeaconState) error {
	// Build consensus fields in background
	var wg sync.WaitGroup
	wg.Add(1)
	go func() {
		defer wg.Done()

		// Set eth1 data.
		eth1Data, err := vs.eth1DataMajorityVote(ctx, head)
		if err != nil {
			eth1Data = &ethpb.Eth1Data{DepositRoot: params.BeaconConfig().ZeroHash[:], BlockHash: params.BeaconConfig().ZeroHash[:]}
			log.WithError(err).Error("Could not get eth1data")
		}
		sBlk.SetEth1Data(eth1Data)

		// Set deposit and attestation.
		deposits, atts, err := vs.packDepositsAndAttestations(ctx, head, eth1Data) // TODO: split attestations and deposits
		if err != nil {
			sBlk.SetDeposits([]*ethpb.Deposit{})
			sBlk.SetAttestations([]*ethpb.Attestation{})
			log.WithError(err).Error("Could not pack deposits and attestations")
		} else {
			sBlk.SetDeposits(deposits)
			sBlk.SetAttestations(atts)
		}

		// Set slashings.
		validProposerSlashings, validAttSlashings := vs.getSlashings(ctx, head)
		sBlk.SetProposerSlashings(validProposerSlashings)
		sBlk.SetAttesterSlashings(validAttSlashings)

		// Set exits.
		sBlk.SetVoluntaryExits(vs.getExits(head, sBlk.Block().Slot()))

		// Set sync aggregate. New in Altair.
		vs.setSyncAggregate(ctx, sBlk)

		// Set bls to execution change. New in Capella.
		vs.setBlsToExecData(sBlk, head)
	}()

	if err := vs.setExecutionData(ctx, sBlk, head); err != nil {
		return status.Errorf(codes.Internal, "Could not set execution data: %v", err)
	}

	wg.Wait() // Wait until block is built via consensus and execution fields.

	return nil
}

// ProposeBeaconBlock is called by a proposer during its assigned slot to create a block in an attempt
// to get it processed by the beacon node as the canonical head.
func (vs *Server) ProposeBeaconBlock(ctx context.Context, req *ethpb.GenericSignedBeaconBlock) (*ethpb.ProposeResponse, error) {
	ctx, span := trace.StartSpan(ctx, "ProposerServer.ProposeBeaconBlock")
	defer span.End()
<<<<<<< HEAD
	return vs.proposeGenericBeaconBlock(ctx, req)
=======
	blk, err := blocks.NewSignedBeaconBlock(req.Block)
	if err != nil {
		return nil, status.Errorf(codes.InvalidArgument, "%s: %v", CouldNotDecodeBlock, err)
	}
	return vs.proposeGenericBeaconBlock(ctx, blk)
>>>>>>> 4bd7e8ae
}

// PrepareBeaconProposer caches and updates the fee recipient for the given proposer.
func (vs *Server) PrepareBeaconProposer(
	ctx context.Context, request *ethpb.PrepareBeaconProposerRequest,
) (*emptypb.Empty, error) {
	ctx, span := trace.StartSpan(ctx, "validator.PrepareBeaconProposer")
	defer span.End()
	var feeRecipients []common.Address
	var validatorIndices []primitives.ValidatorIndex

	newRecipients := make([]*ethpb.PrepareBeaconProposerRequest_FeeRecipientContainer, 0, len(request.Recipients))
	for _, r := range request.Recipients {
		f, err := vs.BeaconDB.FeeRecipientByValidatorID(ctx, r.ValidatorIndex)
		switch {
		case errors.Is(err, kv.ErrNotFoundFeeRecipient):
			newRecipients = append(newRecipients, r)
		case err != nil:
			return nil, status.Errorf(codes.Internal, "Could not get fee recipient by validator index: %v", err)
		default:
			if common.BytesToAddress(r.FeeRecipient) != f {
				newRecipients = append(newRecipients, r)
			}
		}
	}
	if len(newRecipients) == 0 {
		return &emptypb.Empty{}, nil
	}

	for _, recipientContainer := range newRecipients {
		recipient := hexutil.Encode(recipientContainer.FeeRecipient)
		if !common.IsHexAddress(recipient) {
			return nil, status.Errorf(codes.InvalidArgument, fmt.Sprintf("Invalid fee recipient address: %v", recipient))
		}
		feeRecipients = append(feeRecipients, common.BytesToAddress(recipientContainer.FeeRecipient))
		validatorIndices = append(validatorIndices, recipientContainer.ValidatorIndex)
	}
	if err := vs.BeaconDB.SaveFeeRecipientsByValidatorIDs(ctx, validatorIndices, feeRecipients); err != nil {
		return nil, status.Errorf(codes.Internal, "Could not save fee recipients: %v", err)
	}
	log.WithFields(logrus.Fields{
		"validatorIndices": validatorIndices,
	}).Info("Updated fee recipient addresses for validator indices")
	return &emptypb.Empty{}, nil
}

// GetFeeRecipientByPubKey returns a fee recipient from the beacon node's settings or db based on a given public key
func (vs *Server) GetFeeRecipientByPubKey(ctx context.Context, request *ethpb.FeeRecipientByPubKeyRequest) (*ethpb.FeeRecipientByPubKeyResponse, error) {
	ctx, span := trace.StartSpan(ctx, "validator.GetFeeRecipientByPublicKey")
	defer span.End()
	if request == nil {
		return nil, status.Errorf(codes.InvalidArgument, "request was empty")
	}

	resp, err := vs.ValidatorIndex(ctx, &ethpb.ValidatorIndexRequest{PublicKey: request.PublicKey})
	if err != nil {
		if strings.Contains(err.Error(), "Could not find validator index") {
			return &ethpb.FeeRecipientByPubKeyResponse{
				FeeRecipient: params.BeaconConfig().DefaultFeeRecipient.Bytes(),
			}, nil
		} else {
			log.WithError(err).Error("An error occurred while retrieving validator index")
			return nil, err
		}
	}
	address, err := vs.BeaconDB.FeeRecipientByValidatorID(ctx, resp.GetIndex())
	if err != nil {
		if errors.Is(err, kv.ErrNotFoundFeeRecipient) {
			return &ethpb.FeeRecipientByPubKeyResponse{
				FeeRecipient: params.BeaconConfig().DefaultFeeRecipient.Bytes(),
			}, nil
		} else {
			log.WithError(err).Error("An error occurred while retrieving fee recipient from db")
			return nil, status.Errorf(codes.Internal, err.Error())
		}
	}
	return &ethpb.FeeRecipientByPubKeyResponse{
		FeeRecipient: address.Bytes(),
	}, nil
}

func (vs *Server) proposeGenericBeaconBlock(ctx context.Context, req *ethpb.GenericSignedBeaconBlock) (*ethpb.ProposeResponse, error) {
	ctx, span := trace.StartSpan(ctx, "ProposerServer.proposeGenericBeaconBlock")
	defer span.End()

	blk, err := blocks.NewSignedBeaconBlock(req.Block)
	if err != nil {
		return nil, status.Errorf(codes.InvalidArgument, "Could not decode block: %v", err)
	}

	root, err := blk.Block().HashTreeRoot()
	if err != nil {
		return nil, fmt.Errorf("could not tree hash block: %v", err)
	}

	unblinder, err := newUnblinder(blk, vs.BlockBuilder)
	if err != nil {
		return nil, errors.Wrap(err, "could not create unblinder")
	}
	blk, err = unblinder.unblindBuilderBlock(ctx)
	if err != nil {
		return nil, errors.Wrap(err, "could not unblind builder block")
	}

	// Broadcast the new block to the network.
	blkPb, err := blk.Proto()
	if err != nil {
		return nil, errors.Wrap(err, "could not get protobuf block")
	}
	if err := vs.P2P.Broadcast(ctx, blkPb); err != nil {
		return nil, fmt.Errorf("could not broadcast block: %v", err)
	}
	log.WithFields(logrus.Fields{
		"blockRoot": hex.EncodeToString(root[:]),
	}).Debug("Broadcasting block")

	if err := vs.BlockReceiver.ReceiveBlock(ctx, blk, root); err != nil {
		return nil, fmt.Errorf("could not process beacon block: %v", err)
	}

	if blk.Version() >= version.Deneb {
		b, ok := req.GetBlock().(*ethpb.GenericSignedBeaconBlock_Deneb)
		if !ok {
			return nil, status.Error(codes.Internal, "Could not cast block to Deneb")
		}
		scs := make([]*ethpb.BlobSidecar, len(b.Deneb.Blobs))
		for i, sidecar := range b.Deneb.Blobs {
			scs[i] = sidecar.Message
			if err := vs.P2P.BroadcastBlob(ctx, sidecar.Message.Index, sidecar); err != nil {
				return nil, errors.Wrap(err, "could not broadcast blob sidecar")
			}
		}
		if len(scs) > 0 {
			if err := vs.BeaconDB.SaveBlobSidecar(ctx, scs); err != nil {
				return nil, errors.Wrap(err, "could not save blob sidecar")
			}
		}
	}

	// Do not block proposal critical path with debug logging or block feed updates.
	defer func() {
		log.WithField("blockRoot", fmt.Sprintf("%#x", bytesutil.Trunc(root[:]))).Debugf(
			"Block proposal received via RPC")
		vs.BlockNotifier.BlockFeed().Send(&feed.Event{
			Type: blockfeed.ReceivedBlock,
			Data: &blockfeed.ReceivedBlockData{SignedBlock: blk},
		})
	}()

	return &ethpb.ProposeResponse{
		BlockRoot: root[:],
	}, nil
}

// computeStateRoot computes the state root after a block has been processed through a state transition and
// returns it to the validator client.
func (vs *Server) computeStateRoot(ctx context.Context, block interfaces.ReadOnlySignedBeaconBlock) ([]byte, error) {
	beaconState, err := vs.StateGen.StateByRoot(ctx, block.Block().ParentRoot())
	if err != nil {
		return nil, errors.Wrap(err, "could not retrieve beacon state")
	}
	root, err := transition.CalculateStateRoot(
		ctx,
		beaconState,
		block,
	)
	if err != nil {
		return nil, errors.Wrapf(err, "could not calculate state root at slot %d", beaconState.Slot())
	}

	log.WithField("beaconStateRoot", fmt.Sprintf("%#x", root)).Debugf("Computed state root")
	return root[:], nil
}

// SubmitValidatorRegistrations submits validator registrations.
func (vs *Server) SubmitValidatorRegistrations(ctx context.Context, reg *ethpb.SignedValidatorRegistrationsV1) (*emptypb.Empty, error) {
	if vs.BlockBuilder == nil || !vs.BlockBuilder.Configured() {
		return &emptypb.Empty{}, status.Errorf(codes.InvalidArgument, "Could not register block builder: %v", builder.ErrNoBuilder)
	}

	if err := vs.BlockBuilder.RegisterValidator(ctx, reg.Messages); err != nil {
		return nil, status.Errorf(codes.InvalidArgument, "Could not register block builder: %v", err)
	}

	return &emptypb.Empty{}, nil
}<|MERGE_RESOLUTION|>--- conflicted
+++ resolved
@@ -134,18 +134,11 @@
 		// Set sync aggregate. New in Altair.
 		vs.setSyncAggregate(ctx, sBlk)
 
-<<<<<<< HEAD
-	// Set execution data. New in Bellatrix.
-	blobs, err := vs.setExecutionData(ctx, sBlk, head)
-	if err != nil {
-		return nil, status.Errorf(codes.Internal, "Could not set execution data: %v", err)
-	}
-=======
 		// Set execution data. New in Bellatrix.
-		if err := vs.setExecutionData(ctx, sBlk, head); err != nil {
+		blobs, err := vs.setExecutionData(ctx, sBlk, head)
+		if err != nil {
 			return nil, status.Errorf(codes.Internal, "Could not set execution data: %v", err)
 		}
->>>>>>> 4bd7e8ae
 
 		// Set bls to execution change. New in Capella.
 		vs.setBlsToExecData(sBlk, head)
@@ -275,15 +268,11 @@
 func (vs *Server) ProposeBeaconBlock(ctx context.Context, req *ethpb.GenericSignedBeaconBlock) (*ethpb.ProposeResponse, error) {
 	ctx, span := trace.StartSpan(ctx, "ProposerServer.ProposeBeaconBlock")
 	defer span.End()
-<<<<<<< HEAD
-	return vs.proposeGenericBeaconBlock(ctx, req)
-=======
 	blk, err := blocks.NewSignedBeaconBlock(req.Block)
 	if err != nil {
 		return nil, status.Errorf(codes.InvalidArgument, "%s: %v", CouldNotDecodeBlock, err)
 	}
 	return vs.proposeGenericBeaconBlock(ctx, blk)
->>>>>>> 4bd7e8ae
 }
 
 // PrepareBeaconProposer caches and updates the fee recipient for the given proposer.
