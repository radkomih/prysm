--- conflicted
+++ resolved
@@ -57,7 +57,6 @@
 	votes int
 }
 
-<<<<<<< HEAD
 // BlockData required to create a beacon block.
 type BlockData struct {
 	ParentRoot        []byte
@@ -69,13 +68,13 @@
 	ProposerSlashings []*ethpb.ProposerSlashing
 	AttesterSlashings []*ethpb.AttesterSlashing
 	VoluntaryExits    []*ethpb.SignedVoluntaryExit
-=======
-// GetBlockBeacon is called by a proposer during its assigned slot to request a block to sign
+}
+
+// GetBeaconBlock GetBlockBeacon is called by a proposer during its assigned slot to request a block to sign
 // by passing in the slot and the signed randao reveal of the slot.
 // Once implemented, this method will DEPRECATE GetBlock.
 func (vs *Server) GetBeaconBlock(ctx context.Context, req *ethpb.BlockRequest) (*ethpb.GenericBeaconBlock, error) {
 	return nil, status.Error(codes.Unimplemented, "Unimplemented")
->>>>>>> d7679d2e
 }
 
 // GetBlock is called by a proposer during its assigned slot to request a block to sign
