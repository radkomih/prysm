package validator

import (
	"context"
	"math/rand"
	"sync"
	"testing"
	"time"

	types "github.com/prysmaticlabs/eth2-types"
	mock "github.com/prysmaticlabs/prysm/beacon-chain/blockchain/testing"
	"github.com/prysmaticlabs/prysm/beacon-chain/cache"
	dbutil "github.com/prysmaticlabs/prysm/beacon-chain/db/testing"
	"github.com/prysmaticlabs/prysm/beacon-chain/operations/attestations"
	mockp2p "github.com/prysmaticlabs/prysm/beacon-chain/p2p/testing"
	"github.com/prysmaticlabs/prysm/beacon-chain/state/stategen"
	v1 "github.com/prysmaticlabs/prysm/beacon-chain/state/v1"
	mockSync "github.com/prysmaticlabs/prysm/beacon-chain/sync/initial-sync/testing"
	"github.com/prysmaticlabs/prysm/config/params"
	"github.com/prysmaticlabs/prysm/crypto/bls"
	"github.com/prysmaticlabs/prysm/encoding/bytesutil"
	ethpb "github.com/prysmaticlabs/prysm/proto/prysm/v1alpha1"
	"github.com/prysmaticlabs/prysm/proto/prysm/v1alpha1/wrapper"
	"github.com/prysmaticlabs/prysm/testing/assert"
	"github.com/prysmaticlabs/prysm/testing/require"
	"github.com/prysmaticlabs/prysm/testing/util"
	prysmTime "github.com/prysmaticlabs/prysm/time"
	"github.com/prysmaticlabs/prysm/time/slots"
	"google.golang.org/grpc/codes"
	"google.golang.org/grpc/status"
	"google.golang.org/protobuf/proto"
)

func TestProposeAttestation_OK(t *testing.T) {
	attesterServer := &Server{
		HeadFetcher:       &mock.ChainService{},
		P2P:               &mockp2p.MockBroadcaster{},
		AttestationCache:  cache.NewAttestationCache(),
		AttPool:           attestations.NewPool(),
		OperationNotifier: (&mock.ChainService{}).OperationNotifier(),
	}
	head := util.NewBeaconBlock()
	head.Block.Slot = 999
	head.Block.ParentRoot = bytesutil.PadTo([]byte{'a'}, 32)
	root, err := head.Block.HashTreeRoot()
	require.NoError(t, err)

	validators := make([]*ethpb.Validator, 64)
	for i := 0; i < len(validators); i++ {
		validators[i] = &ethpb.Validator{
			PublicKey:             make([]byte, 48),
			WithdrawalCredentials: make([]byte, 32),
			ExitEpoch:             params.BeaconConfig().FarFutureEpoch,
			EffectiveBalance:      params.BeaconConfig().MaxEffectiveBalance,
		}
	}

	state, err := util.NewBeaconState()
	require.NoError(t, err)
	require.NoError(t, state.SetSlot(params.BeaconConfig().SlotsPerEpoch+1))
	require.NoError(t, state.SetValidators(validators))

	sk, err := bls.RandKey()
	require.NoError(t, err)
	sig := sk.Sign([]byte("dummy_test_data"))
	req := &ethpb.Attestation{
		Signature: sig.Marshal(),
		Data: &ethpb.AttestationData{
			BeaconBlockRoot: root[:],
			Source:          &ethpb.Checkpoint{Root: make([]byte, 32)},
			Target:          &ethpb.Checkpoint{Root: make([]byte, 32)},
		},
	}
	_, err = attesterServer.ProposeAttestation(context.Background(), req)
	assert.NoError(t, err)
}

func TestProposeAttestation_IncorrectSignature(t *testing.T) {
	attesterServer := &Server{
		HeadFetcher:       &mock.ChainService{},
		P2P:               &mockp2p.MockBroadcaster{},
		AttestationCache:  cache.NewAttestationCache(),
		AttPool:           attestations.NewPool(),
		OperationNotifier: (&mock.ChainService{}).OperationNotifier(),
	}

	req := util.HydrateAttestation(&ethpb.Attestation{})
	wanted := "Incorrect attestation signature"
	_, err := attesterServer.ProposeAttestation(context.Background(), req)
	assert.ErrorContains(t, wanted, err)
}

func TestGetAttestationData_OK(t *testing.T) {
	block := util.NewBeaconBlock()
	block.Block.Slot = 3*params.BeaconConfig().SlotsPerEpoch + 1
	targetBlock := util.NewBeaconBlock()
	targetBlock.Block.Slot = 1 * params.BeaconConfig().SlotsPerEpoch
	justifiedBlock := util.NewBeaconBlock()
	justifiedBlock.Block.Slot = 2 * params.BeaconConfig().SlotsPerEpoch
	blockRoot, err := block.Block.HashTreeRoot()
	require.NoError(t, err, "Could not hash beacon block")
	justifiedRoot, err := justifiedBlock.Block.HashTreeRoot()
	require.NoError(t, err, "Could not get signing root for justified block")
	targetRoot, err := targetBlock.Block.HashTreeRoot()
	require.NoError(t, err, "Could not get signing root for target block")
	slot := 3*params.BeaconConfig().SlotsPerEpoch + 1
	beaconState, err := util.NewBeaconState()
	require.NoError(t, err)
	require.NoError(t, beaconState.SetSlot(slot))
	err = beaconState.SetCurrentJustifiedCheckpoint(&ethpb.Checkpoint{
		Epoch: 2,
		Root:  justifiedRoot[:],
	})
	require.NoError(t, err)

	blockRoots := beaconState.BlockRoots()
	blockRoots[1] = blockRoot[:]
	blockRoots[1*params.BeaconConfig().SlotsPerEpoch] = targetRoot[:]
	blockRoots[2*params.BeaconConfig().SlotsPerEpoch] = justifiedRoot[:]
	require.NoError(t, beaconState.SetBlockRoots(blockRoots))
	chainService := &mock.ChainService{
		Genesis: time.Now(),
	}
	offset := int64(slot.Mul(params.BeaconConfig().SecondsPerSlot))
	attesterServer := &Server{
		P2P:              &mockp2p.MockBroadcaster{},
		SyncChecker:      &mockSync.Sync{IsSyncing: false},
		AttestationCache: cache.NewAttestationCache(),
		HeadFetcher: &mock.ChainService{
			State: beaconState, Root: blockRoot[:],
		},
		FinalizationFetcher: &mock.ChainService{
			CurrentJustifiedCheckPoint: beaconState.CurrentJustifiedCheckpoint(),
		},
		TimeFetcher: &mock.ChainService{
			Genesis: time.Now().Add(time.Duration(-1*offset) * time.Second),
		},
		StateNotifier: chainService.StateNotifier(),
	}

	req := &ethpb.AttestationDataRequest{
		CommitteeIndex: 0,
		Slot:           3*params.BeaconConfig().SlotsPerEpoch + 1,
	}
	res, err := attesterServer.GetAttestationData(context.Background(), req)
	require.NoError(t, err, "Could not get attestation info at slot")

	expectedInfo := &ethpb.AttestationData{
		Slot:            3*params.BeaconConfig().SlotsPerEpoch + 1,
		BeaconBlockRoot: blockRoot[:],
		Source: &ethpb.Checkpoint{
			Epoch: 2,
			Root:  justifiedRoot[:],
		},
		Target: &ethpb.Checkpoint{
			Epoch: 3,
			Root:  blockRoot[:],
		},
	}

	if !proto.Equal(res, expectedInfo) {
		t.Errorf("Expected attestation info to match, received %v, wanted %v", res, expectedInfo)
	}
}

func TestGetAttestationData_SyncNotReady(t *testing.T) {
	as := &Server{
		SyncChecker: &mockSync.Sync{IsSyncing: true},
	}
	_, err := as.GetAttestationData(context.Background(), &ethpb.AttestationDataRequest{})
	assert.ErrorContains(t, "Syncing to latest head", err)
}

func TestGetAttestationData_Optimistic(t *testing.T) {
<<<<<<< HEAD
	as := &Server{
		SyncChecker: &mockSync.Sync{},
=======
	params.SetupTestConfigCleanup(t)
	cfg := params.BeaconConfig()
	cfg.BellatrixForkEpoch = 0
	params.OverrideBeaconConfig(cfg)

	as := &Server{
		SyncChecker: &mockSync.Sync{},
		TimeFetcher: &mock.ChainService{Genesis: time.Now()},
>>>>>>> 73039852
		HeadFetcher: &mock.ChainService{Optimistic: true},
	}
	_, err := as.GetAttestationData(context.Background(), &ethpb.AttestationDataRequest{})
	s, ok := status.FromError(err)
	require.Equal(t, true, ok)
	require.DeepEqual(t, codes.Unavailable, s.Code())
<<<<<<< HEAD
	require.ErrorContains(t, " The node is currently optimistic and cannot serve validators", err)
=======
	require.ErrorContains(t, errOptimisticMode.Error(), err)

	beaconState, err := util.NewBeaconState()
	require.NoError(t, err)
	as = &Server{
		SyncChecker:      &mockSync.Sync{},
		TimeFetcher:      &mock.ChainService{Genesis: time.Now()},
		HeadFetcher:      &mock.ChainService{Optimistic: false, State: beaconState},
		AttestationCache: cache.NewAttestationCache(),
	}
	_, err = as.GetAttestationData(context.Background(), &ethpb.AttestationDataRequest{})
	require.NoError(t, err)
>>>>>>> 73039852
}

func TestAttestationDataAtSlot_HandlesFarAwayJustifiedEpoch(t *testing.T) {
	// Scenario:
	//
	// State slot = 10000
	// Last justified slot = epoch start of 1500
	// HistoricalRootsLimit = 8192
	//
	// More background: https://github.com/prysmaticlabs/prysm/issues/2153
	// This test breaks if it doesnt use mainnet config

	// Ensure HistoricalRootsLimit matches scenario
	params.SetupTestConfigCleanup(t)
	cfg := params.MainnetConfig()
	cfg.HistoricalRootsLimit = 8192
	params.OverrideBeaconConfig(cfg)

	block := util.NewBeaconBlock()
	block.Block.Slot = 10000
	epochBoundaryBlock := util.NewBeaconBlock()
	var err error
	epochBoundaryBlock.Block.Slot, err = slots.EpochStart(slots.ToEpoch(10000))
	require.NoError(t, err)
	justifiedBlock := util.NewBeaconBlock()
	justifiedBlock.Block.Slot, err = slots.EpochStart(slots.ToEpoch(1500))
	require.NoError(t, err)
	justifiedBlock.Block.Slot -= 2 // Imagine two skip block
	blockRoot, err := block.Block.HashTreeRoot()
	require.NoError(t, err, "Could not hash beacon block")
	justifiedBlockRoot, err := justifiedBlock.Block.HashTreeRoot()
	require.NoError(t, err, "Could not hash justified block")
	epochBoundaryRoot, err := epochBoundaryBlock.Block.HashTreeRoot()
	require.NoError(t, err, "Could not hash justified block")
	slot := types.Slot(10000)

	beaconState, err := util.NewBeaconState()
	require.NoError(t, err)
	require.NoError(t, beaconState.SetSlot(slot))
	err = beaconState.SetCurrentJustifiedCheckpoint(&ethpb.Checkpoint{
		Epoch: slots.ToEpoch(1500),
		Root:  justifiedBlockRoot[:],
	})
	require.NoError(t, err)
	blockRoots := beaconState.BlockRoots()
	blockRoots[1] = blockRoot[:]
	blockRoots[1*params.BeaconConfig().SlotsPerEpoch] = epochBoundaryRoot[:]
	blockRoots[2*params.BeaconConfig().SlotsPerEpoch] = justifiedBlockRoot[:]
	require.NoError(t, beaconState.SetBlockRoots(blockRoots))
	chainService := &mock.ChainService{
		Genesis: time.Now(),
	}
	offset := int64(slot.Mul(params.BeaconConfig().SecondsPerSlot))
	attesterServer := &Server{
		P2P:              &mockp2p.MockBroadcaster{},
		AttestationCache: cache.NewAttestationCache(),
		HeadFetcher:      &mock.ChainService{State: beaconState, Root: blockRoot[:]},
		FinalizationFetcher: &mock.ChainService{
			CurrentJustifiedCheckPoint: beaconState.CurrentJustifiedCheckpoint(),
		},
		SyncChecker:   &mockSync.Sync{IsSyncing: false},
		TimeFetcher:   &mock.ChainService{Genesis: time.Now().Add(time.Duration(-1*offset) * time.Second)},
		StateNotifier: chainService.StateNotifier(),
	}

	req := &ethpb.AttestationDataRequest{
		CommitteeIndex: 0,
		Slot:           10000,
	}
	res, err := attesterServer.GetAttestationData(context.Background(), req)
	require.NoError(t, err, "Could not get attestation info at slot")

	expectedInfo := &ethpb.AttestationData{
		Slot:            req.Slot,
		BeaconBlockRoot: blockRoot[:],
		Source: &ethpb.Checkpoint{
			Epoch: slots.ToEpoch(1500),
			Root:  justifiedBlockRoot[:],
		},
		Target: &ethpb.Checkpoint{
			Epoch: 312,
			Root:  blockRoot[:],
		},
	}

	if !proto.Equal(res, expectedInfo) {
		t.Errorf("Expected attestation info to match, received %v, wanted %v", res, expectedInfo)
	}
}

func TestAttestationDataSlot_handlesInProgressRequest(t *testing.T) {
	s := &ethpb.BeaconState{Slot: 100}
	state, err := v1.InitializeFromProto(s)
	require.NoError(t, err)
	ctx := context.Background()
	chainService := &mock.ChainService{
		Genesis: time.Now(),
	}
	slot := types.Slot(2)
	offset := int64(slot.Mul(params.BeaconConfig().SecondsPerSlot))
	server := &Server{
		HeadFetcher:      &mock.ChainService{State: state},
		AttestationCache: cache.NewAttestationCache(),
		SyncChecker:      &mockSync.Sync{IsSyncing: false},
		TimeFetcher:      &mock.ChainService{Genesis: time.Now().Add(time.Duration(-1*offset) * time.Second)},
		StateNotifier:    chainService.StateNotifier(),
	}

	req := &ethpb.AttestationDataRequest{
		CommitteeIndex: 1,
		Slot:           slot,
	}

	res := &ethpb.AttestationData{
		CommitteeIndex: 1,
		Target:         &ethpb.Checkpoint{Epoch: 55, Root: make([]byte, 32)},
	}

	require.NoError(t, server.AttestationCache.MarkInProgress(req))

	var wg sync.WaitGroup

	wg.Add(1)
	go func() {
		defer wg.Done()
		response, err := server.GetAttestationData(ctx, req)
		require.NoError(t, err)
		if !proto.Equal(res, response) {
			t.Error("Expected  equal responses from cache")
		}
	}()

	wg.Add(1)
	go func() {
		defer wg.Done()

		assert.NoError(t, server.AttestationCache.Put(ctx, req, res))
		assert.NoError(t, server.AttestationCache.MarkNotInProgress(req))
	}()

	wg.Wait()
}

func TestServer_GetAttestationData_InvalidRequestSlot(t *testing.T) {
	ctx := context.Background()

	slot := 3*params.BeaconConfig().SlotsPerEpoch + 1
	offset := int64(slot.Mul(params.BeaconConfig().SecondsPerSlot))
	attesterServer := &Server{
		SyncChecker: &mockSync.Sync{IsSyncing: false},
		HeadFetcher: &mock.ChainService{},
		TimeFetcher: &mock.ChainService{Genesis: time.Now().Add(time.Duration(-1*offset) * time.Second)},
	}

	req := &ethpb.AttestationDataRequest{
		Slot: 1000000000000,
	}
	_, err := attesterServer.GetAttestationData(ctx, req)
	assert.ErrorContains(t, "invalid request", err)
}

func TestServer_GetAttestationData_HeadStateSlotGreaterThanRequestSlot(t *testing.T) {
	// There exists a rare scenario where the validator may request an attestation for a slot less
	// than the head state's slot. The Ethereum consensus spec constraints require the block root the
	// attestation is referencing be less than or equal to the attestation data slot.
	// See: https://github.com/prysmaticlabs/prysm/issues/5164
	ctx := context.Background()
	db := dbutil.SetupDB(t)

	slot := 3*params.BeaconConfig().SlotsPerEpoch + 1
	block := util.NewBeaconBlock()
	block.Block.Slot = slot
	block2 := util.NewBeaconBlock()
	block2.Block.Slot = slot - 1
	targetBlock := util.NewBeaconBlock()
	targetBlock.Block.Slot = 1 * params.BeaconConfig().SlotsPerEpoch
	justifiedBlock := util.NewBeaconBlock()
	justifiedBlock.Block.Slot = 2 * params.BeaconConfig().SlotsPerEpoch
	blockRoot, err := block.Block.HashTreeRoot()
	require.NoError(t, err, "Could not hash beacon block")
	blockRoot2, err := block2.HashTreeRoot()
	require.NoError(t, err)
	require.NoError(t, db.SaveBlock(ctx, wrapper.WrappedPhase0SignedBeaconBlock(block2)))
	justifiedRoot, err := justifiedBlock.Block.HashTreeRoot()
	require.NoError(t, err, "Could not get signing root for justified block")
	targetRoot, err := targetBlock.Block.HashTreeRoot()
	require.NoError(t, err, "Could not get signing root for target block")

	beaconState, err := util.NewBeaconState()
	require.NoError(t, err)
	require.NoError(t, beaconState.SetSlot(slot))
	offset := int64(slot.Mul(params.BeaconConfig().SecondsPerSlot))
	require.NoError(t, beaconState.SetGenesisTime(uint64(time.Now().Unix()-offset)))
	err = beaconState.SetLatestBlockHeader(util.HydrateBeaconHeader(&ethpb.BeaconBlockHeader{
		ParentRoot: blockRoot2[:],
	}))
	require.NoError(t, err)
	err = beaconState.SetCurrentJustifiedCheckpoint(&ethpb.Checkpoint{
		Epoch: 2,
		Root:  justifiedRoot[:],
	})
	require.NoError(t, err)
	blockRoots := beaconState.BlockRoots()
	blockRoots[1] = blockRoot[:]
	blockRoots[1*params.BeaconConfig().SlotsPerEpoch] = targetRoot[:]
	blockRoots[2*params.BeaconConfig().SlotsPerEpoch] = justifiedRoot[:]
	blockRoots[3*params.BeaconConfig().SlotsPerEpoch] = blockRoot2[:]
	require.NoError(t, beaconState.SetBlockRoots(blockRoots))

	beaconstate := beaconState.Copy()
	require.NoError(t, beaconstate.SetSlot(beaconstate.Slot()-1))
	require.NoError(t, db.SaveState(ctx, beaconstate, blockRoot2))
	chainService := &mock.ChainService{
		Genesis: time.Now(),
	}
	offset = int64(slot.Mul(params.BeaconConfig().SecondsPerSlot))
	attesterServer := &Server{
		P2P:                 &mockp2p.MockBroadcaster{},
		SyncChecker:         &mockSync.Sync{IsSyncing: false},
		AttestationCache:    cache.NewAttestationCache(),
		HeadFetcher:         &mock.ChainService{State: beaconState, Root: blockRoot[:]},
		FinalizationFetcher: &mock.ChainService{CurrentJustifiedCheckPoint: beaconState.CurrentJustifiedCheckpoint()},
		TimeFetcher:         &mock.ChainService{Genesis: time.Now().Add(time.Duration(-1*offset) * time.Second)},
		StateNotifier:       chainService.StateNotifier(),
		StateGen:            stategen.New(db),
	}
	require.NoError(t, db.SaveState(ctx, beaconState, blockRoot))
	require.NoError(t, db.SaveBlock(ctx, wrapper.WrappedPhase0SignedBeaconBlock(block)))
	require.NoError(t, db.SaveHeadBlockRoot(ctx, blockRoot))

	req := &ethpb.AttestationDataRequest{
		CommitteeIndex: 0,
		Slot:           slot - 1,
	}
	res, err := attesterServer.GetAttestationData(ctx, req)
	require.NoError(t, err, "Could not get attestation info at slot")

	expectedInfo := &ethpb.AttestationData{
		Slot:            slot - 1,
		BeaconBlockRoot: blockRoot2[:],
		Source: &ethpb.Checkpoint{
			Epoch: 2,
			Root:  justifiedRoot[:],
		},
		Target: &ethpb.Checkpoint{
			Epoch: 3,
			Root:  blockRoot2[:],
		},
	}

	if !proto.Equal(res, expectedInfo) {
		t.Errorf("Expected attestation info to match, received %v, wanted %v", res, expectedInfo)
	}
}

func TestGetAttestationData_SucceedsInFirstEpoch(t *testing.T) {
	slot := types.Slot(5)
	block := util.NewBeaconBlock()
	block.Block.Slot = slot
	targetBlock := util.NewBeaconBlock()
	targetBlock.Block.Slot = 0
	justifiedBlock := util.NewBeaconBlock()
	justifiedBlock.Block.Slot = 0
	blockRoot, err := block.Block.HashTreeRoot()
	require.NoError(t, err, "Could not hash beacon block")
	justifiedRoot, err := justifiedBlock.Block.HashTreeRoot()
	require.NoError(t, err, "Could not get signing root for justified block")
	targetRoot, err := targetBlock.Block.HashTreeRoot()
	require.NoError(t, err, "Could not get signing root for target block")

	beaconState, err := util.NewBeaconState()
	require.NoError(t, err)
	require.NoError(t, beaconState.SetSlot(slot))
	err = beaconState.SetCurrentJustifiedCheckpoint(&ethpb.Checkpoint{
		Epoch: 0,
		Root:  justifiedRoot[:],
	})
	require.NoError(t, err)
	blockRoots := beaconState.BlockRoots()
	blockRoots[1] = blockRoot[:]
	blockRoots[1*params.BeaconConfig().SlotsPerEpoch] = targetRoot[:]
	blockRoots[2*params.BeaconConfig().SlotsPerEpoch] = justifiedRoot[:]
	require.NoError(t, beaconState.SetBlockRoots(blockRoots))
	chainService := &mock.ChainService{
		Genesis: time.Now(),
	}
	offset := int64(slot.Mul(params.BeaconConfig().SecondsPerSlot))
	attesterServer := &Server{
		P2P:              &mockp2p.MockBroadcaster{},
		SyncChecker:      &mockSync.Sync{IsSyncing: false},
		AttestationCache: cache.NewAttestationCache(),
		HeadFetcher: &mock.ChainService{
			State: beaconState, Root: blockRoot[:],
		},
		FinalizationFetcher: &mock.ChainService{
			CurrentJustifiedCheckPoint: beaconState.CurrentJustifiedCheckpoint(),
		},
		TimeFetcher:   &mock.ChainService{Genesis: prysmTime.Now().Add(time.Duration(-1*offset) * time.Second)},
		StateNotifier: chainService.StateNotifier(),
	}

	req := &ethpb.AttestationDataRequest{
		CommitteeIndex: 0,
		Slot:           5,
	}
	res, err := attesterServer.GetAttestationData(context.Background(), req)
	require.NoError(t, err, "Could not get attestation info at slot")

	expectedInfo := &ethpb.AttestationData{
		Slot:            slot,
		BeaconBlockRoot: blockRoot[:],
		Source: &ethpb.Checkpoint{
			Epoch: 0,
			Root:  justifiedRoot[:],
		},
		Target: &ethpb.Checkpoint{
			Epoch: 0,
			Root:  blockRoot[:],
		},
	}

	if !proto.Equal(res, expectedInfo) {
		t.Errorf("Expected attestation info to match, received %v, wanted %v", res, expectedInfo)
	}
}

func TestServer_SubscribeCommitteeSubnets_NoSlots(t *testing.T) {
	attesterServer := &Server{
		HeadFetcher:       &mock.ChainService{},
		P2P:               &mockp2p.MockBroadcaster{},
		AttestationCache:  cache.NewAttestationCache(),
		AttPool:           attestations.NewPool(),
		OperationNotifier: (&mock.ChainService{}).OperationNotifier(),
	}

	_, err := attesterServer.SubscribeCommitteeSubnets(context.Background(), &ethpb.CommitteeSubnetsSubscribeRequest{
		Slots:        nil,
		CommitteeIds: nil,
		IsAggregator: nil,
	})
	assert.ErrorContains(t, "no attester slots provided", err)
}

func TestServer_SubscribeCommitteeSubnets_DifferentLengthSlots(t *testing.T) {
	// fixed seed
	s := rand.NewSource(10)
	randGen := rand.New(s)

	attesterServer := &Server{
		HeadFetcher:       &mock.ChainService{},
		P2P:               &mockp2p.MockBroadcaster{},
		AttestationCache:  cache.NewAttestationCache(),
		AttPool:           attestations.NewPool(),
		OperationNotifier: (&mock.ChainService{}).OperationNotifier(),
	}

	var slots []types.Slot
	var comIdxs []types.CommitteeIndex
	var isAggregator []bool

	for i := types.Slot(100); i < 200; i++ {
		slots = append(slots, i)
		comIdxs = append(comIdxs, types.CommitteeIndex(randGen.Int63n(64)))
		boolVal := randGen.Uint64()%2 == 0
		isAggregator = append(isAggregator, boolVal)
	}

	slots = append(slots, 321)

	_, err := attesterServer.SubscribeCommitteeSubnets(context.Background(), &ethpb.CommitteeSubnetsSubscribeRequest{
		Slots:        slots,
		CommitteeIds: comIdxs,
		IsAggregator: isAggregator,
	})
	assert.ErrorContains(t, "request fields are not the same length", err)
}

func TestServer_SubscribeCommitteeSubnets_MultipleSlots(t *testing.T) {
	// fixed seed
	s := rand.NewSource(10)
	randGen := rand.New(s)

	validators := make([]*ethpb.Validator, 64)
	for i := 0; i < len(validators); i++ {
		validators[i] = &ethpb.Validator{
			ExitEpoch:        params.BeaconConfig().FarFutureEpoch,
			EffectiveBalance: params.BeaconConfig().MaxEffectiveBalance,
		}
	}

	state, err := util.NewBeaconState()
	require.NoError(t, err)
	require.NoError(t, state.SetValidators(validators))

	attesterServer := &Server{
		HeadFetcher:       &mock.ChainService{State: state},
		P2P:               &mockp2p.MockBroadcaster{},
		AttestationCache:  cache.NewAttestationCache(),
		AttPool:           attestations.NewPool(),
		OperationNotifier: (&mock.ChainService{}).OperationNotifier(),
	}

	var slots []types.Slot
	var comIdxs []types.CommitteeIndex
	var isAggregator []bool

	for i := types.Slot(100); i < 200; i++ {
		slots = append(slots, i)
		comIdxs = append(comIdxs, types.CommitteeIndex(randGen.Int63n(64)))
		boolVal := randGen.Uint64()%2 == 0
		isAggregator = append(isAggregator, boolVal)
	}

	_, err = attesterServer.SubscribeCommitteeSubnets(context.Background(), &ethpb.CommitteeSubnetsSubscribeRequest{
		Slots:        slots,
		CommitteeIds: comIdxs,
		IsAggregator: isAggregator,
	})
	require.NoError(t, err)
	for i := types.Slot(100); i < 200; i++ {
		subnets := cache.SubnetIDs.GetAttesterSubnetIDs(i)
		assert.Equal(t, 1, len(subnets))
		if isAggregator[i-100] {
			subnets = cache.SubnetIDs.GetAggregatorSubnetIDs(i)
			assert.Equal(t, 1, len(subnets))
		}
	}
}<|MERGE_RESOLUTION|>--- conflicted
+++ resolved
@@ -172,10 +172,6 @@
 }
 
 func TestGetAttestationData_Optimistic(t *testing.T) {
-<<<<<<< HEAD
-	as := &Server{
-		SyncChecker: &mockSync.Sync{},
-=======
 	params.SetupTestConfigCleanup(t)
 	cfg := params.BeaconConfig()
 	cfg.BellatrixForkEpoch = 0
@@ -184,16 +180,12 @@
 	as := &Server{
 		SyncChecker: &mockSync.Sync{},
 		TimeFetcher: &mock.ChainService{Genesis: time.Now()},
->>>>>>> 73039852
 		HeadFetcher: &mock.ChainService{Optimistic: true},
 	}
 	_, err := as.GetAttestationData(context.Background(), &ethpb.AttestationDataRequest{})
 	s, ok := status.FromError(err)
 	require.Equal(t, true, ok)
 	require.DeepEqual(t, codes.Unavailable, s.Code())
-<<<<<<< HEAD
-	require.ErrorContains(t, " The node is currently optimistic and cannot serve validators", err)
-=======
 	require.ErrorContains(t, errOptimisticMode.Error(), err)
 
 	beaconState, err := util.NewBeaconState()
@@ -206,7 +198,6 @@
 	}
 	_, err = as.GetAttestationData(context.Background(), &ethpb.AttestationDataRequest{})
 	require.NoError(t, err)
->>>>>>> 73039852
 }
 
 func TestAttestationDataAtSlot_HandlesFarAwayJustifiedEpoch(t *testing.T) {
