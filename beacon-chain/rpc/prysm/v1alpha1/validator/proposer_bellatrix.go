package validator

import (
	"bytes"
	"context"
	"fmt"
	"math/big"
	"time"

	"github.com/pkg/errors"
	"github.com/prometheus/client_golang/prometheus"
	"github.com/prometheus/client_golang/prometheus/promauto"
	"github.com/prysmaticlabs/prysm/v3/beacon-chain/core/blocks"
	"github.com/prysmaticlabs/prysm/v3/beacon-chain/core/signing"
<<<<<<< HEAD
=======
	"github.com/prysmaticlabs/prysm/v3/beacon-chain/state"
>>>>>>> 1b2d9173
	"github.com/prysmaticlabs/prysm/v3/config/params"
	consensusblocks "github.com/prysmaticlabs/prysm/v3/consensus-types/blocks"
	coreBlock "github.com/prysmaticlabs/prysm/v3/consensus-types/blocks"
	"github.com/prysmaticlabs/prysm/v3/consensus-types/interfaces"
	types "github.com/prysmaticlabs/prysm/v3/consensus-types/primitives"
	"github.com/prysmaticlabs/prysm/v3/encoding/bytesutil"
	"github.com/prysmaticlabs/prysm/v3/encoding/ssz"
	enginev1 "github.com/prysmaticlabs/prysm/v3/proto/engine/v1"
	ethpb "github.com/prysmaticlabs/prysm/v3/proto/prysm/v1alpha1"
	"github.com/prysmaticlabs/prysm/v3/runtime/version"
	"github.com/prysmaticlabs/prysm/v3/time/slots"
	"github.com/sirupsen/logrus"
)

// builderGetPayloadMissCount tracks the number of misses when validator tries to get a payload from builder
var builderGetPayloadMissCount = promauto.NewCounter(prometheus.CounterOpts{
	Name: "builder_get_payload_miss_count",
	Help: "The number of get payload misses for validator requests to builder",
})

// blockBuilderTimeout is the maximum amount of time allowed for a block builder to respond to a
// block request. This value is known as `BUILDER_PROPOSAL_DELAY_TOLERANCE` in builder spec.
const blockBuilderTimeout = 1 * time.Second

<<<<<<< HEAD
=======
// Sets the execution data for the block. Execution data can come from local EL client or remote builder depends on validator registration and circuit breaker conditions.
func (vs *Server) setExecutionData(ctx context.Context, blk interfaces.BeaconBlock, headState state.BeaconState) error {
	idx := blk.ProposerIndex()
	slot := blk.Slot()
	if slots.ToEpoch(slot) < params.BeaconConfig().BellatrixForkEpoch {
		return nil
	}

	canUseBuilder, err := vs.canUseBuilder(ctx, slot, idx)
	if err != nil {
		log.WithError(err).Warn("Proposer: failed to check if builder can be used")
	} else if canUseBuilder {
		h, err := vs.getPayloadHeaderFromBuilder(ctx, slot, idx)
		if err != nil {
			builderGetPayloadMissCount.Inc()
			log.WithError(err).Warn("Proposer: failed to get payload header from builder")
		} else {
			blk.SetBlinded(true)
			if err := blk.Body().SetExecution(h); err != nil {
				log.WithError(err).Warn("Proposer: failed to set execution payload")
			} else {
				return nil
			}
		}
	}
	executionData, err := vs.getExecutionPayload(ctx, slot, idx, blk.ParentRoot(), headState)
	if err != nil {
		return errors.Wrap(err, "failed to get execution payload")
	}
	return blk.Body().SetExecution(executionData)
}

>>>>>>> 1b2d9173
// This function retrieves the payload header given the slot number and the validator index.
// It's a no-op if the latest head block is not versioned bellatrix.
func (vs *Server) getPayloadHeaderFromBuilder(ctx context.Context, slot types.Slot, idx types.ValidatorIndex) (interfaces.ExecutionData, error) {
	b, err := vs.HeadFetcher.HeadBlock(ctx)
	if err != nil {
		return nil, err
	}
	if blocks.IsPreBellatrixVersion(b.Version()) {
		return nil, nil
	}

	h, err := b.Block().Body().Execution()
	if err != nil {
		return nil, err
	}
	pk, err := vs.HeadFetcher.HeadValidatorIndexToPublicKey(ctx, idx)
	if err != nil {
		return nil, err
	}

	ctx, cancel := context.WithTimeout(ctx, blockBuilderTimeout)
	defer cancel()

	bid, err := vs.BlockBuilder.GetHeader(ctx, slot, bytesutil.ToBytes32(h.BlockHash()), pk)
	if err != nil {
		return nil, err
	}
	if bid == nil || bid.Message == nil {
		return nil, errors.New("builder returned nil bid")
	}

	v := new(big.Int).SetBytes(bytesutil.ReverseByteOrder(bid.Message.Value))
	if v.String() == "0" {
		return nil, errors.New("builder returned header with 0 bid amount")
	}

	emptyRoot, err := ssz.TransactionsRoot([][]byte{})
	if err != nil {
		return nil, err
	}

	if bytesutil.ToBytes32(bid.Message.Header.TransactionsRoot) == emptyRoot {
		return nil, errors.New("builder returned header with an empty tx root")
	}

	if !bytes.Equal(bid.Message.Header.ParentHash, h.BlockHash()) {
		return nil, fmt.Errorf("incorrect parent hash %#x != %#x", bid.Message.Header.ParentHash, h.BlockHash())
	}

	t, err := slots.ToTime(uint64(vs.TimeFetcher.GenesisTime().Unix()), slot)
	if err != nil {
		return nil, err
	}
	if bid.Message.Header.Timestamp != uint64(t.Unix()) {
		return nil, fmt.Errorf("incorrect timestamp %d != %d", bid.Message.Header.Timestamp, uint64(t.Unix()))
	}

	if err := vs.validateBuilderSignature(bid); err != nil {
		return nil, errors.Wrap(err, "could not validate builder signature")
	}

	log.WithFields(logrus.Fields{
		"value":         v.String(),
		"builderPubKey": fmt.Sprintf("%#x", bid.Message.Pubkey),
		"blockHash":     fmt.Sprintf("%#x", bid.Message.Header.BlockHash),
	}).Info("Received header with bid")
<<<<<<< HEAD

	return coreBlock.WrappedExecutionPayloadHeader(bid.Message.Header)
=======
	return consensusblocks.WrappedExecutionPayloadHeader(bid.Message.Header)
>>>>>>> 1b2d9173
}

// This function retrieves the full payload block using the input blind block. This input must be versioned as
// bellatrix blind block. The output block will contain the full payload. The original header block
// will be returned the block builder is not configured.
func (vs *Server) unblindBuilderBlock(ctx context.Context, b interfaces.SignedBeaconBlock) (interfaces.SignedBeaconBlock, error) {
	if err := coreBlock.BeaconBlockIsNil(b); err != nil {
		return nil, err
	}

	// No-op if the input block is not version blind and bellatrix.
	if b.Version() != version.Bellatrix || !b.IsBlinded() {
		return b, nil
	}
	// No-op nothing if the builder has not been configured.
	if !vs.BlockBuilder.Configured() {
		return b, nil
	}

	agg, err := b.Block().Body().SyncAggregate()
	if err != nil {
		return nil, err
	}
	h, err := b.Block().Body().Execution()
	if err != nil {
		return nil, err
	}
	header, ok := h.Proto().(*enginev1.ExecutionPayloadHeader)
	if !ok {
		return nil, errors.New("execution data must be execution payload header")
	}
	parentRoot := b.Block().ParentRoot()
	stateRoot := b.Block().StateRoot()
	randaoReveal := b.Block().Body().RandaoReveal()
	graffiti := b.Block().Body().Graffiti()
	sig := b.Signature()
	sb := &ethpb.SignedBlindedBeaconBlockBellatrix{
		Block: &ethpb.BlindedBeaconBlockBellatrix{
			Slot:          b.Block().Slot(),
			ProposerIndex: b.Block().ProposerIndex(),
			ParentRoot:    parentRoot[:],
			StateRoot:     stateRoot[:],
			Body: &ethpb.BlindedBeaconBlockBodyBellatrix{
				RandaoReveal:           randaoReveal[:],
				Eth1Data:               b.Block().Body().Eth1Data(),
				Graffiti:               graffiti[:],
				ProposerSlashings:      b.Block().Body().ProposerSlashings(),
				AttesterSlashings:      b.Block().Body().AttesterSlashings(),
				Attestations:           b.Block().Body().Attestations(),
				Deposits:               b.Block().Body().Deposits(),
				VoluntaryExits:         b.Block().Body().VoluntaryExits(),
				SyncAggregate:          agg,
				ExecutionPayloadHeader: header,
			},
		},
		Signature: sig[:],
	}

	payload, err := vs.BlockBuilder.SubmitBlindedBlock(ctx, sb)
	if err != nil {
		return nil, err
	}
	headerRoot, err := header.HashTreeRoot()
	if err != nil {
		return nil, err
	}

	payloadRoot, err := payload.HashTreeRoot()
	if err != nil {
		return nil, err
	}
	if headerRoot != payloadRoot {
		return nil, fmt.Errorf("header and payload root do not match, consider disconnect from relay to avoid further issues, "+
			"%#x != %#x", headerRoot, payloadRoot)
	}

	bb := &ethpb.SignedBeaconBlockBellatrix{
		Block: &ethpb.BeaconBlockBellatrix{
			Slot:          sb.Block.Slot,
			ProposerIndex: sb.Block.ProposerIndex,
			ParentRoot:    sb.Block.ParentRoot,
			StateRoot:     sb.Block.StateRoot,
			Body: &ethpb.BeaconBlockBodyBellatrix{
				RandaoReveal:      sb.Block.Body.RandaoReveal,
				Eth1Data:          sb.Block.Body.Eth1Data,
				Graffiti:          sb.Block.Body.Graffiti,
				ProposerSlashings: sb.Block.Body.ProposerSlashings,
				AttesterSlashings: sb.Block.Body.AttesterSlashings,
				Attestations:      sb.Block.Body.Attestations,
				Deposits:          sb.Block.Body.Deposits,
				VoluntaryExits:    sb.Block.Body.VoluntaryExits,
				SyncAggregate:     agg,
				ExecutionPayload:  payload,
			},
		},
		Signature: sb.Signature,
	}
	wb, err := consensusblocks.NewSignedBeaconBlock(bb)
	if err != nil {
		return nil, err
	}

	log.WithFields(logrus.Fields{
		"blockHash":    fmt.Sprintf("%#x", h.BlockHash()),
		"feeRecipient": fmt.Sprintf("%#x", h.FeeRecipient()),
		"gasUsed":      h.GasUsed,
		"slot":         b.Block().Slot(),
		"txs":          len(payload.Transactions),
	}).Info("Retrieved full payload from builder")

	return wb, nil
}

<<<<<<< HEAD
// readyForBuilder returns true if builder is allowed to be used. Builder is only allowed to be use after the
// first finalized checkpt has been execution-enabled.
func (vs *Server) readyForBuilder(ctx context.Context) (bool, error) {
	cp := vs.FinalizationFetcher.FinalizedCheckpt()
	// Checkpoint root is zero means we are still at genesis epoch.
	if bytesutil.ToBytes32(cp.Root) == params.BeaconConfig().ZeroHash {
		return false, nil
	}
	b, err := vs.BeaconDB.Block(ctx, bytesutil.ToBytes32(cp.Root))
	if err != nil {
		return false, err
	}
	if err = consensusblocks.BeaconBlockIsNil(b); err != nil {
		return false, err
	}
	return blocks.IsExecutionBlock(b.Block().Body())
}

=======
>>>>>>> 1b2d9173
// Validates builder signature and returns an error if the signature is invalid.
func (vs *Server) validateBuilderSignature(bid *ethpb.SignedBuilderBid) error {
	d, err := signing.ComputeDomain(params.BeaconConfig().DomainApplicationBuilder,
		nil, /* fork version */
		nil /* genesis val root */)
	if err != nil {
		return err
	}
	if bid == nil || bid.Message == nil {
		return errors.New("nil builder bid")
	}
	return signing.VerifySigningRoot(bid.Message, bid.Message.Pubkey, bid.Signature, d)
}<|MERGE_RESOLUTION|>--- conflicted
+++ resolved
@@ -12,10 +12,7 @@
 	"github.com/prometheus/client_golang/prometheus/promauto"
 	"github.com/prysmaticlabs/prysm/v3/beacon-chain/core/blocks"
 	"github.com/prysmaticlabs/prysm/v3/beacon-chain/core/signing"
-<<<<<<< HEAD
-=======
 	"github.com/prysmaticlabs/prysm/v3/beacon-chain/state"
->>>>>>> 1b2d9173
 	"github.com/prysmaticlabs/prysm/v3/config/params"
 	consensusblocks "github.com/prysmaticlabs/prysm/v3/consensus-types/blocks"
 	coreBlock "github.com/prysmaticlabs/prysm/v3/consensus-types/blocks"
@@ -40,8 +37,6 @@
 // block request. This value is known as `BUILDER_PROPOSAL_DELAY_TOLERANCE` in builder spec.
 const blockBuilderTimeout = 1 * time.Second
 
-<<<<<<< HEAD
-=======
 // Sets the execution data for the block. Execution data can come from local EL client or remote builder depends on validator registration and circuit breaker conditions.
 func (vs *Server) setExecutionData(ctx context.Context, blk interfaces.BeaconBlock, headState state.BeaconState) error {
 	idx := blk.ProposerIndex()
@@ -74,7 +69,6 @@
 	return blk.Body().SetExecution(executionData)
 }
 
->>>>>>> 1b2d9173
 // This function retrieves the payload header given the slot number and the validator index.
 // It's a no-op if the latest head block is not versioned bellatrix.
 func (vs *Server) getPayloadHeaderFromBuilder(ctx context.Context, slot types.Slot, idx types.ValidatorIndex) (interfaces.ExecutionData, error) {
@@ -141,12 +135,8 @@
 		"builderPubKey": fmt.Sprintf("%#x", bid.Message.Pubkey),
 		"blockHash":     fmt.Sprintf("%#x", bid.Message.Header.BlockHash),
 	}).Info("Received header with bid")
-<<<<<<< HEAD
-
-	return coreBlock.WrappedExecutionPayloadHeader(bid.Message.Header)
-=======
+
 	return consensusblocks.WrappedExecutionPayloadHeader(bid.Message.Header)
->>>>>>> 1b2d9173
 }
 
 // This function retrieves the full payload block using the input blind block. This input must be versioned as
@@ -260,32 +250,11 @@
 	return wb, nil
 }
 
-<<<<<<< HEAD
-// readyForBuilder returns true if builder is allowed to be used. Builder is only allowed to be use after the
-// first finalized checkpt has been execution-enabled.
-func (vs *Server) readyForBuilder(ctx context.Context) (bool, error) {
-	cp := vs.FinalizationFetcher.FinalizedCheckpt()
-	// Checkpoint root is zero means we are still at genesis epoch.
-	if bytesutil.ToBytes32(cp.Root) == params.BeaconConfig().ZeroHash {
-		return false, nil
-	}
-	b, err := vs.BeaconDB.Block(ctx, bytesutil.ToBytes32(cp.Root))
-	if err != nil {
-		return false, err
-	}
-	if err = consensusblocks.BeaconBlockIsNil(b); err != nil {
-		return false, err
-	}
-	return blocks.IsExecutionBlock(b.Block().Body())
-}
-
-=======
->>>>>>> 1b2d9173
 // Validates builder signature and returns an error if the signature is invalid.
 func (vs *Server) validateBuilderSignature(bid *ethpb.SignedBuilderBid) error {
 	d, err := signing.ComputeDomain(params.BeaconConfig().DomainApplicationBuilder,
 		nil, /* fork version */
-		nil /* genesis val root */)
+		nil  /* genesis val root */)
 	if err != nil {
 		return err
 	}
