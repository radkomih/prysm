package blockchain

import (
	"bytes"
	"context"
	"fmt"
	"time"

	"github.com/pkg/errors"
	"github.com/prysmaticlabs/prysm/beacon-chain/core/feed"
	"github.com/prysmaticlabs/prysm/beacon-chain/core/helpers"
	"github.com/prysmaticlabs/prysm/beacon-chain/state"
	ethpb "github.com/prysmaticlabs/prysm/proto/prysm/v1alpha1"
	"github.com/prysmaticlabs/prysm/shared/bytesutil"
	"github.com/prysmaticlabs/prysm/shared/params"
	"github.com/prysmaticlabs/prysm/shared/slotutil"
	"github.com/sirupsen/logrus"
	"go.opencensus.io/trace"
)

// AttestationStateFetcher is able to retrieve a beacon state for an attestation
// target checkpoint, useful for verifying attestation signatures.
type AttestationStateFetcher interface {
	AttestationTargetState(ctx context.Context, attTarget *ethpb.Checkpoint) (state.BeaconState, error)
}

// AttestationReceiver interface defines the methods of chain service receive and processing new attestations.
type AttestationReceiver interface {
	AttestationStateFetcher
	ReceiveAttestationNoPubsub(ctx context.Context, att *ethpb.Attestation) error
<<<<<<< HEAD
=======
	AttestationPreState(ctx context.Context, att *ethpb.Attestation) (state.BeaconState, error)
>>>>>>> 016beb51
	VerifyLmdFfgConsistency(ctx context.Context, att *ethpb.Attestation) error
	VerifyFinalizedConsistency(ctx context.Context, root []byte) error
}

// ReceiveAttestationNoPubsub is a function that defines the operations that are performed on
// attestation that is received from regular sync. The operations consist of:
//  1. Validate attestation, update validator's latest vote
//  2. Apply fork choice to the processed attestation
//  3. Save latest head info
func (s *Service) ReceiveAttestationNoPubsub(ctx context.Context, att *ethpb.Attestation) error {
	ctx, span := trace.StartSpan(ctx, "beacon-chain.blockchain.ReceiveAttestationNoPubsub")
	defer span.End()

	if err := s.onAttestation(ctx, att); err != nil {
		return errors.Wrap(err, "could not process attestation")
	}

	return nil
}

// AttestationPreState returns the pre state of attestation.
<<<<<<< HEAD
func (s *Service) AttestationTargetState(ctx context.Context, attTarget *ethpb.Checkpoint) (state.BeaconState, error) {
	ss, err := helpers.StartSlot(attTarget.Epoch)
=======
func (s *Service) AttestationPreState(ctx context.Context, att *ethpb.Attestation) (state.BeaconState, error) {
	ss, err := helpers.StartSlot(att.Data.Target.Epoch)
>>>>>>> 016beb51
	if err != nil {
		return nil, err
	}
	if err := helpers.ValidateSlotClock(ss, uint64(s.genesisTime.Unix())); err != nil {
		return nil, err
	}
	return s.getAttPreState(ctx, attTarget)
}

// VerifyLmdFfgConsistency verifies that attestation's LMD and FFG votes are consistency to each other.
func (s *Service) VerifyLmdFfgConsistency(ctx context.Context, a *ethpb.Attestation) error {
	targetSlot, err := helpers.StartSlot(a.Data.Target.Epoch)
	if err != nil {
		return err
	}
	r, err := s.ancestor(ctx, a.Data.BeaconBlockRoot, targetSlot)
	if err != nil {
		return err
	}
	if !bytes.Equal(a.Data.Target.Root, r) {
		return errors.New("FFG and LMD votes are not consistent")
	}
	return nil
}

// VerifyFinalizedConsistency verifies input root is consistent with finalized store.
// When the input root is not be consistent with finalized store then we know it is not
// on the finalized check point that leads to current canonical chain and should be rejected accordingly.
func (s *Service) VerifyFinalizedConsistency(ctx context.Context, root []byte) error {
	// A canonical root implies the root to has an ancestor that aligns with finalized check point.
	// In this case, we could exit early to save on additional computation.
	if s.cfg.ForkChoiceStore.IsCanonical(bytesutil.ToBytes32(root)) {
		return nil
	}

	f := s.FinalizedCheckpt()
	ss, err := helpers.StartSlot(f.Epoch)
	if err != nil {
		return err
	}
	r, err := s.ancestor(ctx, root, ss)
	if err != nil {
		return err
	}
	if !bytes.Equal(f.Root, r) {
		return errors.New("Root and finalized store are not consistent")
	}

	return nil
}

// This routine processes fork choice attestations from the pool to account for validator votes and fork choice.
func (s *Service) processAttestationsRoutine(subscribedToStateEvents chan<- struct{}) {
	// Wait for state to be initialized.
	stateChannel := make(chan *feed.Event, 1)
	stateSub := s.cfg.StateNotifier.StateFeed().Subscribe(stateChannel)
	subscribedToStateEvents <- struct{}{}
	<-stateChannel
	stateSub.Unsubscribe()

	if s.genesisTime.IsZero() {
		log.Warn("ProcessAttestations routine waiting for genesis time")
		for s.genesisTime.IsZero() {
			time.Sleep(1 * time.Second)
		}
		log.Warn("Genesis time received, now available to process attestations")
	}

	st := slotutil.NewSlotTicker(s.genesisTime, params.BeaconConfig().SecondsPerSlot)
	for {
		select {
		case <-s.ctx.Done():
			return
		case <-st.C():
			// Continue when there's no fork choice attestation, there's nothing to process and update head.
			// This covers the condition when the node is still initial syncing to the head of the chain.
			if s.cfg.AttPool.ForkchoiceAttestationCount() == 0 {
				continue
			}
			s.processAttestations(s.ctx)
			if err := s.updateHead(s.ctx, s.getJustifiedBalances()); err != nil {
				log.Warnf("Resolving fork due to new attestation: %v", err)
			}
		}
	}
}

// This processes fork choice attestations from the pool to account for validator votes and fork choice.
func (s *Service) processAttestations(ctx context.Context) {
	atts := s.cfg.AttPool.ForkchoiceAttestations()
	for _, a := range atts {
		// Based on the spec, don't process the attestation until the subsequent slot.
		// This delays consideration in the fork choice until their slot is in the past.
		// https://github.com/ethereum/eth2.0-specs/blob/dev/specs/phase0/fork-choice.md#validate_on_attestation
		nextSlot := a.Data.Slot + 1
		if err := helpers.VerifySlotTime(uint64(s.genesisTime.Unix()), nextSlot, params.BeaconNetworkConfig().MaximumGossipClockDisparity); err != nil {
			continue
		}

		hasState := s.cfg.BeaconDB.HasStateSummary(ctx, bytesutil.ToBytes32(a.Data.BeaconBlockRoot))
		hasBlock := s.hasBlock(ctx, bytesutil.ToBytes32(a.Data.BeaconBlockRoot))
		if !(hasState && hasBlock) {
			continue
		}

		if err := s.cfg.AttPool.DeleteForkchoiceAttestation(a); err != nil {
			log.WithError(err).Error("Could not delete fork choice attestation in pool")
		}

		if !helpers.VerifyCheckpointEpoch(a.Data.Target, s.genesisTime) {
			continue
		}

		if err := s.ReceiveAttestationNoPubsub(ctx, a); err != nil {
			log.WithFields(logrus.Fields{
				"slot":             a.Data.Slot,
				"committeeIndex":   a.Data.CommitteeIndex,
				"beaconBlockRoot":  fmt.Sprintf("%#x", bytesutil.Trunc(a.Data.BeaconBlockRoot)),
				"targetRoot":       fmt.Sprintf("%#x", bytesutil.Trunc(a.Data.Target.Root)),
				"aggregationCount": a.AggregationBits.Count(),
			}).WithError(err).Warn("Could not process attestation for fork choice")
		}
	}
}<|MERGE_RESOLUTION|>--- conflicted
+++ resolved
@@ -28,10 +28,6 @@
 type AttestationReceiver interface {
 	AttestationStateFetcher
 	ReceiveAttestationNoPubsub(ctx context.Context, att *ethpb.Attestation) error
-<<<<<<< HEAD
-=======
-	AttestationPreState(ctx context.Context, att *ethpb.Attestation) (state.BeaconState, error)
->>>>>>> 016beb51
 	VerifyLmdFfgConsistency(ctx context.Context, att *ethpb.Attestation) error
 	VerifyFinalizedConsistency(ctx context.Context, root []byte) error
 }
@@ -52,14 +48,9 @@
 	return nil
 }
 
-// AttestationPreState returns the pre state of attestation.
-<<<<<<< HEAD
+// AttestationTargetState returns the pre state of attestation.
 func (s *Service) AttestationTargetState(ctx context.Context, attTarget *ethpb.Checkpoint) (state.BeaconState, error) {
 	ss, err := helpers.StartSlot(attTarget.Epoch)
-=======
-func (s *Service) AttestationPreState(ctx context.Context, att *ethpb.Attestation) (state.BeaconState, error) {
-	ss, err := helpers.StartSlot(att.Data.Target.Epoch)
->>>>>>> 016beb51
 	if err != nil {
 		return nil, err
 	}
